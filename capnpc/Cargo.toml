[package]
name = "capnpc"
<<<<<<< HEAD
version.workspace = true
authors = ["David Renshaw <dwrenshaw@gmail.com>"]
license.workspace = true
=======
version = "0.18.0"
authors = [ "David Renshaw <dwrenshaw@gmail.com>" ]
license = "MIT"
>>>>>>> 20741d11
description = "Cap'n Proto code generation"
repository.workspace = true
documentation = "https://docs.rs/capnpc/"
edition.workspace = true
readme = "README.md"

keywords = ["encoding", "protocol", "serialization"]

[[bin]]

name = "capnpc-rust"
path = "src/capnpc-rust.rs"

[[bin]]

name = "capnpc-rust-bootstrap"
path = "src/capnpc-rust-bootstrap.rs"


[dependencies.capnp]
<<<<<<< HEAD
workspace = true
features = ["std"]
=======
version = "0.18.0"
path = "../capnp"
>>>>>>> 20741d11
<|MERGE_RESOLUTION|>--- conflicted
+++ resolved
@@ -1,14 +1,8 @@
 [package]
 name = "capnpc"
-<<<<<<< HEAD
 version.workspace = true
 authors = ["David Renshaw <dwrenshaw@gmail.com>"]
 license.workspace = true
-=======
-version = "0.18.0"
-authors = [ "David Renshaw <dwrenshaw@gmail.com>" ]
-license = "MIT"
->>>>>>> 20741d11
 description = "Cap'n Proto code generation"
 repository.workspace = true
 documentation = "https://docs.rs/capnpc/"
@@ -29,10 +23,4 @@
 
 
 [dependencies.capnp]
-<<<<<<< HEAD
-workspace = true
-features = ["std"]
-=======
-version = "0.18.0"
-path = "../capnp"
->>>>>>> 20741d11
+workspace = true