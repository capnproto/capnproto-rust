--- conflicted
+++ resolved
@@ -59,15 +59,12 @@
     }
 }
 
-<<<<<<< HEAD
 impl<'a> ::traits::SetPointerBuilder<Builder<'a>> for Reader<'a> {
-    fn set_pointer_builder<'b>(pointer: PointerBuilder<'b>, value: Reader<'a>) -> Result<()> {
-=======
-impl <'a> ::traits::SetPointerBuilder<Builder<'a>> for Reader<'a> {
-    fn set_pointer_builder<'b>(pointer: PointerBuilder<'b>,
-                               value: Reader<'a>,
-                               _canonicalize: bool) -> Result<()> {
->>>>>>> 865d04b2
+    fn set_pointer_builder<'b>(
+        pointer: PointerBuilder<'b>,
+        value: Reader<'a>,
+        _canonicalize: bool,
+    ) -> Result<()> {
         pointer.set_data(value);
         Ok(())
     }
