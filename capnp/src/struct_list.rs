// Copyright (c) 2013-2015 Sandstorm Development Group, Inc. and contributors
// Licensed under the MIT License:
//
// Permission is hereby granted, free of charge, to any person obtaining a copy
// of this software and associated documentation files (the "Software"), to deal
// in the Software without restriction, including without limitation the rights
// to use, copy, modify, merge, publish, distribute, sublicense, and/or sell
// copies of the Software, and to permit persons to whom the Software is
// furnished to do so, subject to the following conditions:
//
// The above copyright notice and this permission notice shall be included in
// all copies or substantial portions of the Software.
//
// THE SOFTWARE IS PROVIDED "AS IS", WITHOUT WARRANTY OF ANY KIND, EXPRESS OR
// IMPLIED, INCLUDING BUT NOT LIMITED TO THE WARRANTIES OF MERCHANTABILITY,
// FITNESS FOR A PARTICULAR PURPOSE AND NONINFRINGEMENT. IN NO EVENT SHALL THE
// AUTHORS OR COPYRIGHT HOLDERS BE LIABLE FOR ANY CLAIM, DAMAGES OR OTHER
// LIABILITY, WHETHER IN AN ACTION OF CONTRACT, TORT OR OTHERWISE, ARISING FROM,
// OUT OF OR IN CONNECTION WITH THE SOFTWARE OR THE USE OR OTHER DEALINGS IN
// THE SOFTWARE.

//! List of structs.

use std::marker::PhantomData;

use private::layout::{InlineComposite, ListBuilder, ListReader, PointerBuilder, PointerReader};
use traits::{
    FromPointerBuilder, FromPointerReader, FromStructBuilder, FromStructReader, HasStructSize,
    IndexMove, ListIter,
};
use Result;

#[derive(Copy, Clone)]
pub struct Owned<T>
where
    T: for<'a> ::traits::OwnedStruct<'a>,
{
    marker: PhantomData<T>,
}

impl<'a, T> ::traits::Owned<'a> for Owned<T>
where
    T: for<'b> ::traits::OwnedStruct<'b>,
{
    type Reader = Reader<'a, T>;
    type Builder = Builder<'a, T>;
}

pub struct Reader<'a, T>
where
    T: for<'b> ::traits::OwnedStruct<'b>,
{
    marker: PhantomData<T>,
    reader: ListReader<'a>,
}

impl<'a, T> Clone for Reader<'a, T>
where
    T: for<'b> ::traits::OwnedStruct<'b>,
{
    fn clone(&self) -> Reader<'a, T> {
        Reader {
            marker: self.marker,
            reader: self.reader,
        }
    }
}
impl<'a, T> Copy for Reader<'a, T> where T: for<'b> ::traits::OwnedStruct<'b> {}

impl<'a, T> Reader<'a, T>
where
    T: for<'b> ::traits::OwnedStruct<'b>,
{
    pub fn new<'b>(reader: ListReader<'b>) -> Reader<'b, T> {
        Reader::<'b, T> {
            reader,
            marker: PhantomData,
        }
    }

    pub fn len(&self) -> u32 {
        self.reader.len()
    }

    pub fn iter(self) -> ListIter<Reader<'a, T>, <T as ::traits::OwnedStruct<'a>>::Reader> {
        ListIter::new(self, self.len())
    }
}

impl<'a, T> Reader<'a, T>
where
    T: for<'b> ::traits::OwnedStruct<'b>,
{
    #[deprecated(since = "0.8.17", note = "use reborrow() instead")]
    pub fn borrow<'b>(&'b self) -> Reader<'b, T> {
        self.reborrow()
    }

    pub fn reborrow<'b>(&'b self) -> Reader<'b, T> {
        Reader {
            reader: self.reader,
            marker: PhantomData,
        }
    }
}

impl<'a, T> FromPointerReader<'a> for Reader<'a, T>
where
    T: for<'b> ::traits::OwnedStruct<'b>,
{
    fn get_from_pointer(reader: &PointerReader<'a>) -> Result<Reader<'a, T>> {
        Ok(Reader {
            reader: try!(reader.get_list(InlineComposite, ::std::ptr::null())),
            marker: PhantomData,
        })
    }
}

impl<'a, T> IndexMove<u32, <T as ::traits::OwnedStruct<'a>>::Reader> for Reader<'a, T>
where
    T: for<'b> ::traits::OwnedStruct<'b>,
{
    fn index_move(&self, index: u32) -> <T as ::traits::OwnedStruct<'a>>::Reader {
        self.get(index)
    }
}

impl<'a, T> Reader<'a, T>
where
    T: for<'b> ::traits::OwnedStruct<'b>,
{
    pub fn get(self, index: u32) -> <T as ::traits::OwnedStruct<'a>>::Reader {
        assert!(index < self.len());
        FromStructReader::new(self.reader.get_struct_element(index))
    }
}

pub struct Builder<'a, T>
where
    T: for<'b> ::traits::OwnedStruct<'b>,
{
    marker: PhantomData<T>,
    builder: ListBuilder<'a>,
}

impl<'a, T> Builder<'a, T>
where
    T: for<'b> ::traits::OwnedStruct<'b>,
{
    pub fn new(builder: ListBuilder<'a>) -> Builder<'a, T> {
        Builder {
            builder: builder,
            marker: PhantomData,
        }
    }

    pub fn len(&self) -> u32 {
        self.builder.len()
    }

    pub fn as_reader(self) -> Reader<'a, T> {
        Reader {
            marker: PhantomData,
            reader: self.builder.as_reader(),
        }
    }

    //        pub fn set_with_caveats(&self, index : uint, value : T) {
    //        }
}

impl<'a, T> Builder<'a, T>
where
    T: for<'b> ::traits::OwnedStruct<'b>,
{
    #[deprecated(since = "0.8.17", note = "use reborrow() instead")]
    pub fn borrow<'b>(&'b mut self) -> Builder<'b, T> {
        self.reborrow()
    }

    pub fn reborrow<'b>(&'b mut self) -> Builder<'b, T> {
        Builder {
            builder: self.builder,
            marker: PhantomData,
        }
    }
}

impl<'a, T> FromPointerBuilder<'a> for Builder<'a, T>
where
    T: for<'b> ::traits::OwnedStruct<'b>,
{
    fn init_pointer(builder: PointerBuilder<'a>, size: u32) -> Builder<'a, T> {
        Builder {
            marker: PhantomData,
            builder: builder.init_struct_list(
                size,
                <<T as ::traits::OwnedStruct>::Builder as HasStructSize>::struct_size(),
            ),
        }
    }
    fn get_from_pointer(builder: PointerBuilder<'a>) -> Result<Builder<'a, T>> {
        Ok(Builder {
            marker: PhantomData,
            builder: try!(builder.get_struct_list(
                <<T as ::traits::OwnedStruct>::Builder as HasStructSize>::struct_size(),
                ::std::ptr::null()
            )),
        })
    }
}

impl<'a, T> Builder<'a, T>
where
    T: for<'b> ::traits::OwnedStruct<'b>,
{
    pub fn get(self, index: u32) -> <T as ::traits::OwnedStruct<'a>>::Builder {
        assert!(index < self.len());
        FromStructBuilder::new(self.builder.get_struct_element(index))
    }
}

impl<'a, T> ::traits::SetPointerBuilder<Builder<'a, T>> for Reader<'a, T>
where
    T: for<'b> ::traits::OwnedStruct<'b>,
{
<<<<<<< HEAD
    fn set_pointer_builder<'b>(
        pointer: ::private::layout::PointerBuilder<'b>,
        value: Reader<'a, T>,
    ) -> Result<()> {
        pointer.set_list(&value.reader)
=======
    fn set_pointer_builder<'b>(pointer: ::private::layout::PointerBuilder<'b>,
                               value: Reader<'a, T>,
                               canonicalize: bool) -> Result<()> {
        pointer.set_list(&value.reader, canonicalize)
>>>>>>> 865d04b2
    }
}

impl<'a, T> ::std::iter::IntoIterator for Reader<'a, T>
where
    T: for<'b> ::traits::OwnedStruct<'b>,
{
    type Item = <T as ::traits::OwnedStruct<'a>>::Reader;
    type IntoIter = ListIter<Reader<'a, T>, Self::Item>;

    fn into_iter(self) -> Self::IntoIter {
        self.iter()
    }
}<|MERGE_RESOLUTION|>--- conflicted
+++ resolved
@@ -224,18 +224,12 @@
 where
     T: for<'b> ::traits::OwnedStruct<'b>,
 {
-<<<<<<< HEAD
     fn set_pointer_builder<'b>(
         pointer: ::private::layout::PointerBuilder<'b>,
         value: Reader<'a, T>,
+        canonicalize: bool,
     ) -> Result<()> {
-        pointer.set_list(&value.reader)
-=======
-    fn set_pointer_builder<'b>(pointer: ::private::layout::PointerBuilder<'b>,
-                               value: Reader<'a, T>,
-                               canonicalize: bool) -> Result<()> {
         pointer.set_list(&value.reader, canonicalize)
->>>>>>> 865d04b2
     }
 }
 
