// Copyright (c) 2013-2015 Sandstorm Development Group, Inc. and contributors
// Licensed under the MIT License:
//
// Permission is hereby granted, free of charge, to any person obtaining a copy
// of this software and associated documentation files (the "Software"), to deal
// in the Software without restriction, including without limitation the rights
// to use, copy, modify, merge, publish, distribute, sublicense, and/or sell
// copies of the Software, and to permit persons to whom the Software is
// furnished to do so, subject to the following conditions:
//
// The above copyright notice and this permission notice shall be included in
// all copies or substantial portions of the Software.
//
// THE SOFTWARE IS PROVIDED "AS IS", WITHOUT WARRANTY OF ANY KIND, EXPRESS OR
// IMPLIED, INCLUDING BUT NOT LIMITED TO THE WARRANTIES OF MERCHANTABILITY,
// FITNESS FOR A PARTICULAR PURPOSE AND NONINFRINGEMENT. IN NO EVENT SHALL THE
// AUTHORS OR COPYRIGHT HOLDERS BE LIABLE FOR ANY CLAIM, DAMAGES OR OTHER
// LIABILITY, WHETHER IN AN ACTION OF CONTRACT, TORT OR OTHERWISE, ARISING FROM,
// OUT OF OR IN CONNECTION WITH THE SOFTWARE OR THE USE OR OTHER DEALINGS IN
// THE SOFTWARE.

use std::cell::Cell;
use std::mem;
use std::ptr;

use data;
use private::arena::{BuilderArena, NullArena, ReaderArena, SegmentId};
use private::capability::ClientHook;
use private::endian::{Endian, WireValue};
use private::mask::Mask;
use private::units::*;
use private::zero;
use text;
use {MessageSize, Result, Word};

pub use self::ElementSize::{
    Bit, Byte, EightBytes, FourBytes, InlineComposite, Pointer, TwoBytes, Void,
};

#[repr(u8)]
#[derive(Clone, Copy, PartialEq)]
pub enum ElementSize {
    Void = 0,
    Bit = 1,
    Byte = 2,
    TwoBytes = 3,
    FourBytes = 4,
    EightBytes = 5,
    Pointer = 6,
    InlineComposite = 7,
}

impl ElementSize {
    fn from(val: u8) -> ElementSize {
        match val {
            0 => ElementSize::Void,
            1 => ElementSize::Bit,
            2 => ElementSize::Byte,
            3 => ElementSize::TwoBytes,
            4 => ElementSize::FourBytes,
            5 => ElementSize::EightBytes,
            6 => ElementSize::Pointer,
            7 => ElementSize::InlineComposite,
            _ => panic!("illegal element size: {}", val),
        }
    }
}

pub fn data_bits_per_element(size: ElementSize) -> BitCount32 {
    match size {
        Void => 0,
        Bit => 1,
        Byte => 8,
        TwoBytes => 16,
        FourBytes => 32,
        EightBytes => 64,
        Pointer => 0,
        InlineComposite => 0,
    }
}

pub fn pointers_per_element(size: ElementSize) -> WirePointerCount32 {
    match size {
        Pointer => 1,
        _ => 0,
    }
}

#[derive(Clone, Copy)]
pub struct StructSize {
    pub data: WordCount16,
    pub pointers: WirePointerCount16,
}

impl StructSize {
    pub fn total(&self) -> WordCount32 {
        self.data as WordCount32 + self.pointers as WordCount32 * WORDS_PER_POINTER as WordCount32
    }
}

#[repr(u8)]
#[derive(Clone, Copy, PartialEq)]
pub enum WirePointerKind {
    Struct = 0,
    List = 1,
    Far = 2,
    Other = 3,
}

pub enum PointerType {
    Null,
    Struct,
    List,
    Capability,
}

impl WirePointerKind {
    fn from(val: u8) -> WirePointerKind {
        match val {
            0 => WirePointerKind::Struct,
            1 => WirePointerKind::List,
            2 => WirePointerKind::Far,
            3 => WirePointerKind::Other,
            _ => panic!("illegal element size: {}", val),
        }
    }
}

#[repr(C)]
pub struct WirePointer {
    offset_and_kind: WireValue<u32>,
    upper32bits: WireValue<u32>,
}

impl WirePointer {
    #[inline]
    pub fn kind(&self) -> WirePointerKind {
        WirePointerKind::from(self.offset_and_kind.get() as u8 & 3)
    }

    #[inline]
    pub fn is_positional(&self) -> bool {
        (self.offset_and_kind.get() & 2) == 0 // match Struct and List but not Far and Other.
    }

    #[inline]
    pub fn is_capability(&self) -> bool {
        self.offset_and_kind.get() == WirePointerKind::Other as u32
    }

    #[inline]
    pub fn target(&self) -> *const Word {
        let this_addr: *const Word = self as *const _ as *const _;
        unsafe { this_addr.offset((1 + ((self.offset_and_kind.get() as i32) >> 2)) as isize) }
    }

    #[inline]
    pub fn target_from_segment(&self, arena: &ReaderArena, segment_id: u32) -> Result<*const Word> {
        let this_addr: *const Word = self as *const _ as *const _;
        let offset = 1 + ((self.offset_and_kind.get() as i32) >> 2);
        arena.check_offset(segment_id, this_addr, offset)
    }

    #[inline]
    pub fn mut_target(&mut self) -> *mut Word {
        let this_addr: *mut Word = self as *mut _ as *mut _;
        unsafe { this_addr.offset((1 + ((self.offset_and_kind.get() as i32) >> 2)) as isize) }
    }

    #[inline]
    pub fn set_kind_and_target(&mut self, kind: WirePointerKind, target: *mut Word) {
        let this_addr: isize = self as *const _ as isize;
        let target_addr: isize = target as *const _ as isize;
        self.offset_and_kind.set(
            ((((target_addr - this_addr) / BYTES_PER_WORD as isize) as i32 - 1) << 2) as u32
                | (kind as u32),
        )
    }

    #[inline]
    pub fn set_kind_with_zero_offset(&mut self, kind: WirePointerKind) {
        self.offset_and_kind.set(kind as u32)
    }

    #[inline]
    pub fn set_kind_and_target_for_empty_struct(&mut self) {
        //# This pointer points at an empty struct. Assuming the
        //# WirePointer itself is in-bounds, we can set the target to
        //# point either at the WirePointer itself or immediately after
        //# it. The latter would cause the WirePointer to be "null"
        //# (since for an empty struct the upper 32 bits are going to
        //# be zero). So we set an offset of -1, as if the struct were
        //# allocated immediately before this pointer, to distinguish
        //# it from null.

        self.offset_and_kind.set(0xfffffffc);
    }

    #[inline]
    pub fn inline_composite_list_element_count(&self) -> ElementCount32 {
        self.offset_and_kind.get() >> 2
    }

    #[inline]
    pub fn set_kind_and_inline_composite_list_element_count(
        &mut self,
        kind: WirePointerKind,
        element_count: ElementCount32,
    ) {
        self.offset_and_kind
            .set((element_count << 2) | (kind as u32))
    }

    #[inline]
    pub fn far_position_in_segment(&self) -> WordCount32 {
        self.offset_and_kind.get() >> 3
    }

    #[inline]
    pub fn is_double_far(&self) -> bool {
        ((self.offset_and_kind.get() >> 2) & 1) != 0
    }

    #[inline]
    pub fn set_far(&mut self, is_double_far: bool, pos: WordCount32) {
        self.offset_and_kind
            .set((pos << 3) | ((is_double_far as u32) << 2) | WirePointerKind::Far as u32);
    }

    #[inline]
    pub fn set_cap(&mut self, index: u32) {
        self.offset_and_kind.set(WirePointerKind::Other as u32);
        self.upper32bits.set(index);
    }

    #[inline]
    pub fn struct_data_size(&self) -> WordCount16 {
        (self.upper32bits.get() & 0xffffffff) as WordCount16
    }

    #[inline]
    pub fn struct_ptr_count(&self) -> WordCount16 {
        (self.upper32bits.get() >> 16) as WordCount16
    }

    #[inline]
    pub fn struct_word_size(&self) -> WordCount32 {
        self.struct_data_size() as WordCount32
            + self.struct_ptr_count() as WordCount32 * WORDS_PER_POINTER as u32
    }

    #[inline]
    pub fn set_struct_size(&mut self, size: StructSize) {
        self.upper32bits
            .set(size.data as u32 | ((size.pointers as u32) << 16))
    }

    #[inline]
    pub fn set_struct_size_from_pieces(&mut self, ds: WordCount16, rc: WirePointerCount16) {
        self.set_struct_size(StructSize {
            data: ds,
            pointers: rc,
        })
    }

    #[inline]
    pub fn list_element_size(&self) -> ElementSize {
        ElementSize::from(self.upper32bits.get() as u8 & 7)
    }

    #[inline]
    pub fn list_element_count(&self) -> ElementCount32 {
        self.upper32bits.get() >> 3
    }

    #[inline]
    pub fn list_inline_composite_word_count(&self) -> WordCount32 {
        self.list_element_count()
    }

    #[inline]
    pub fn set_list_size_and_count(&mut self, es: ElementSize, ec: ElementCount32) {
        assert!(ec < (1 << 29), "Lists are limited to 2**29 elements");
        self.upper32bits.set((ec << 3) | (es as u32));
    }

    #[inline]
    pub fn set_list_inline_composite(&mut self, wc: WordCount32) {
        assert!(
            wc < (1 << 29),
            "Inline composite lists are limited to 2**29 words"
        );
        self.upper32bits.set((wc << 3) | (InlineComposite as u32));
    }

    #[inline]
    pub fn far_segment_id(&self) -> SegmentId {
        self.upper32bits.get() as SegmentId
    }

    #[inline]
    pub fn set_far_segment_id(&mut self, si: SegmentId) {
        self.upper32bits.set(si)
    }

    #[inline]
    pub fn cap_index(&self) -> u32 {
        self.upper32bits.get()
    }

    #[inline]
    pub fn set_cap_index(&mut self, index: u32) {
        self.upper32bits.set(index)
    }

    #[inline]
    pub fn is_null(&self) -> bool {
        self.offset_and_kind.get() == 0 && self.upper32bits.get() == 0
    }
}

mod wire_helpers {
    use std::{mem, ptr, slice};

    use data;
    use private::arena::*;
    use private::capability::ClientHook;
    use private::layout::ElementSize::*;
    use private::layout::{data_bits_per_element, pointers_per_element};
    use private::layout::{
        CapTableBuilder, CapTableReader, ElementSize, ListBuilder, ListReader, StructBuilder,
        StructReader, StructSize, WirePointer, WirePointerKind,
    };
    use private::units::*;
    use text;
    use {Error, MessageSize, Result, Word};

    pub struct SegmentAnd<T> {
        #[allow(dead_code)]
        segment_id: u32,
        pub value: T,
    }

    #[inline]
    pub fn round_bytes_up_to_words(bytes: ByteCount32) -> WordCount32 {
        //# This code assumes 64-bit words.
        (bytes + 7) / BYTES_PER_WORD as u32
    }

    //# The maximum object size is 4GB - 1 byte. If measured in bits,
    //# this would overflow a 32-bit counter, so we need to accept
    //# BitCount64. However, 32 bits is enough for the returned
    //# ByteCounts and WordCounts.
    #[inline]
    pub fn round_bits_up_to_words(bits: BitCount64) -> WordCount32 {
        //# This code assumes 64-bit words.
        ((bits + 63) / (BITS_PER_WORD as u64)) as WordCount32
    }

    #[allow(dead_code)]
    #[inline]
    pub fn round_bits_up_to_bytes(bits: BitCount64) -> ByteCount32 {
        ((bits + 7) / (BITS_PER_BYTE as u64)) as ByteCount32
    }

    #[inline]
    pub fn bounds_check(
        arena: &ReaderArena,
        segment_id: u32,
        start: *const Word,
        size_in_words: usize,
        _kind: WirePointerKind,
    ) -> Result<()> {
        arena.contains_interval(segment_id, start, size_in_words)
    }

    #[inline]
    pub fn amplified_read(arena: &ReaderArena, virtual_amount: u64) -> Result<()> {
        arena.amplified_read(virtual_amount)
    }

    #[inline]
    pub unsafe fn allocate(
        arena: &BuilderArena,
        reff: *mut WirePointer,
        segment_id: u32,
        amount: WordCount32,
        kind: WirePointerKind,
    ) -> (*mut Word, *mut WirePointer, u32) {
        let is_null = (*reff).is_null();
        if !is_null {
            zero_object(arena, segment_id, reff)
        }

        if amount == 0 && kind == WirePointerKind::Struct {
            (*reff).set_kind_and_target_for_empty_struct();
            return (reff as *mut _, reff, segment_id);
        }

        match arena.allocate(segment_id, amount) {
            None => {
                //# Need to allocate in a different segment. We'll need to
                //# allocate an extra pointer worth of space to act as
                //# the landing pad for a far pointer.

                let amount_plus_ref = amount + POINTER_SIZE_IN_WORDS as u32;
                let (segment_id, word_idx) = arena.allocate_anywhere(amount_plus_ref);
                let (seg_start, _seg_len) = arena.get_segment_mut(segment_id);
                let ptr: *mut Word = seg_start.offset(word_idx as isize);

                //# Set up the original pointer to be a far pointer to
                //# the new segment.
                (*reff).set_far(false, word_idx);
                (*reff).set_far_segment_id(segment_id);

                //# Initialize the landing pad to indicate that the
                //# data immediately follows the pad.
                let reff = ptr as *mut WirePointer;

                let ptr1 = ptr.offset(POINTER_SIZE_IN_WORDS as isize);
                (*reff).set_kind_and_target(kind, ptr1);
                (ptr1, reff, segment_id)
            }
            Some(idx) => {
                let (seg_start, _seg_len) = arena.get_segment_mut(segment_id);
                let ptr: *mut Word = seg_start.offset(idx as isize);
                (*reff).set_kind_and_target(kind, ptr);
                (ptr, reff, segment_id)
            }
        }
    }

    #[inline]
    pub unsafe fn follow_builder_fars(
        arena: &BuilderArena,
        reff: *mut WirePointer,
        ref_target: *mut Word,
        segment_id: u32,
    ) -> Result<(*mut Word, *mut WirePointer, u32)> {
        // If `ref` is a far pointer, follow it. On return, `ref` will have been updated to point at
        // a WirePointer that contains the type information about the target object, and a pointer
        // to the object contents is returned. The caller must NOT use `ref->target()` as this may
        // or may not actually return a valid pointer. `segment` is also updated to point at the
        // segment which actually contains the object.
        //
        // If `ref` is not a far pointer, this simply returns `ref_target`. Usually, `ref_target`
        // should be the same as `ref->target()`, but may not be in cases where `ref` is only a tag.

        if (*reff).kind() == WirePointerKind::Far {
            let segment_id = (*reff).far_segment_id();
            let (seg_start, _seg_len) = arena.get_segment_mut(segment_id);
            let pad: *mut WirePointer =
                seg_start.offset((*reff).far_position_in_segment() as isize) as *mut _;
            if !(*reff).is_double_far() {
                Ok(((*pad).mut_target(), pad, segment_id))
            } else {
                //# Landing pad is another far pointer. It is followed by a
                //# tag describing the pointed-to object.
                let reff = pad.offset(1);

                let segment_id = (*pad).far_segment_id();
                let (segment_start, _segment_len) = arena.get_segment_mut(segment_id);
                let ptr = segment_start.offset((*pad).far_position_in_segment() as isize);
                Ok((ptr, reff, segment_id))
            }
        } else {
            Ok((ref_target, reff, segment_id))
        }
    }

    #[inline]
    pub unsafe fn follow_fars(
        arena: &ReaderArena,
        reff: *const WirePointer,
        ref_target: Result<*const Word>,
        mut segment_id: u32,
    ) -> Result<(*const Word, *const WirePointer, u32)> {
        if (*reff).kind() == WirePointerKind::Far {
            segment_id = (*reff).far_segment_id();

            let (seg_start, _seg_len) = try!(arena.get_segment(segment_id));
            let ptr: *const Word = seg_start.offset((*reff).far_position_in_segment() as isize);

            let pad_words: usize = if (*reff).is_double_far() { 2 } else { 1 };
            try!(bounds_check(
                arena,
                segment_id,
                ptr,
                pad_words,
                WirePointerKind::Far
            ));

            let pad: *const WirePointer = ptr as *const _;

            if !(*reff).is_double_far() {
                Ok((
                    try!((*pad).target_from_segment(arena, segment_id)),
                    pad,
                    segment_id,
                ))
            } else {
                //# Landing pad is another far pointer. It is
                //# followed by a tag describing the pointed-to
                //# object.

                let reff = pad.offset(1);

                let segment_id = (*pad).far_segment_id();
                let (segment_start, _segment_len) = try!(arena.get_segment(segment_id));
                let ptr = segment_start.offset((*pad).far_position_in_segment() as isize);
                Ok((ptr, reff, segment_id))
            }
        } else {
            Ok((try!(ref_target), reff, segment_id))
        }
    }

    pub unsafe fn zero_object(arena: &BuilderArena, segment_id: u32, reff: *mut WirePointer) {
        //# Zero out the pointed-to object. Use when the pointer is
        //# about to be overwritten making the target object no longer
        //# reachable.

        match (*reff).kind() {
            WirePointerKind::Struct | WirePointerKind::List | WirePointerKind::Other => {
                zero_object_helper(arena, segment_id, reff, (*reff).mut_target())
            }
            WirePointerKind::Far => {
                let segment_id = (*reff).far_segment_id();
                let (seg_start, _seg_len) = arena.get_segment_mut(segment_id);
                let pad: *mut WirePointer =
                    seg_start.offset((*reff).far_position_in_segment() as isize) as *mut _;

                if (*reff).is_double_far() {
                    let segment_id = (*pad).far_segment_id();

                    let (seg_start, _seg_len) = arena.get_segment_mut(segment_id);
                    let ptr: *mut Word =
                        seg_start.offset((*pad).far_position_in_segment() as isize);
                    zero_object_helper(arena, segment_id, pad.offset(1), ptr);

                    ptr::write_bytes(pad, 0u8, 2);
                } else {
                    zero_object(arena, segment_id, pad);
                    ptr::write_bytes(pad, 0u8, 1);
                }
            }
        }
    }

    pub unsafe fn zero_object_helper(
        arena: &BuilderArena,
        segment_id: u32,
        tag: *mut WirePointer,
        ptr: *mut Word,
    ) {
        match (*tag).kind() {
            WirePointerKind::Other => panic!("Don't know how to handle OTHER"),
            WirePointerKind::Struct => {
                let pointer_section: *mut WirePointer =
                    ptr.offset((*tag).struct_data_size() as isize) as *mut _;

                let count = (*tag).struct_ptr_count() as isize;
                for i in 0..count {
                    zero_object(arena, segment_id, pointer_section.offset(i));
                }
                ptr::write_bytes(ptr, 0u8, (*tag).struct_word_size() as usize);
            }
            WirePointerKind::List => match (*tag).list_element_size() {
                Void => {}
                Bit | Byte | TwoBytes | FourBytes | EightBytes => ptr::write_bytes(
                    ptr,
                    0u8,
                    round_bits_up_to_words(
                        ((*tag).list_element_count()
                            * data_bits_per_element((*tag).list_element_size()))
                            as u64,
                    ) as usize,
                ),
                Pointer => {
                    let count = (*tag).list_element_count() as usize;
                    for i in 0..count as isize {
                        zero_object(arena, segment_id, ptr.offset(i) as *mut _);
                    }
                    ptr::write_bytes(ptr, 0u8, count);
                }
                InlineComposite => {
                    let element_tag: *mut WirePointer = ptr as *mut _;

                    assert!(
                        (*element_tag).kind() == WirePointerKind::Struct,
                        "Don't know how to handle non-STRUCT inline composite"
                    );

                    let data_size = (*element_tag).struct_data_size();
                    let pointer_count = (*element_tag).struct_ptr_count();
                    let mut pos: *mut Word = ptr.offset(1);
                    let count = (*element_tag).inline_composite_list_element_count();
                    if pointer_count > 0 {
                        for _ in 0..count {
                            pos = pos.offset(data_size as isize);
                            for _ in 0..pointer_count {
                                zero_object(arena, segment_id, pos as *mut WirePointer);
                                pos = pos.offset(1);
                            }
                        }
                    }
                    ptr::write_bytes(
                        ptr,
                        0u8,
                        ((*element_tag).struct_word_size() * count + 1) as usize,
                    );
                }
            },
            WirePointerKind::Far => panic!("Unexpected FAR pointer"),
        }
    }

    #[inline]
    pub unsafe fn zero_pointer_and_fars(
        arena: &BuilderArena,
        _segment_id: u32,
        reff: *mut WirePointer,
    ) -> Result<()> {
        // Zero out the pointer itself and, if it is a far pointer, zero the landing pad as well,
        // but do not zero the object body. Used when upgrading.

        if (*reff).kind() == WirePointerKind::Far {
            let far_segment_id = (*reff).far_segment_id();
            let (seg_start, _seg_len) = arena.get_segment_mut(far_segment_id);
            let pad: *mut Word = seg_start.offset((*reff).far_position_in_segment() as isize);
            let num_elements = if (*reff).is_double_far() { 2 } else { 1 };
            ptr::write_bytes(pad, 0, num_elements);
        }
        ptr::write_bytes(reff, 0, 1);
        Ok(())
    }

    pub unsafe fn total_size(
        arena: &ReaderArena,
        segment_id: u32,
        reff: *const WirePointer,
        mut nesting_limit: i32,
    ) -> Result<MessageSize> {
        let mut result = MessageSize {
            word_count: 0,
            cap_count: 0,
        };

        if (*reff).is_null() {
            return Ok(result);
        };

        if nesting_limit <= 0 {
            return Err(Error::failed("Message is too deeply nested.".to_string()));
        }

        nesting_limit -= 1;

        let (ptr, reff, segment_id) = try!(follow_fars(
            arena,
            reff,
            (*reff).target_from_segment(arena, segment_id),
            segment_id
        ));

        match (*reff).kind() {
            WirePointerKind::Struct => {
                try!(bounds_check(
                    arena,
                    segment_id,
                    ptr,
                    (*reff).struct_word_size() as usize,
                    WirePointerKind::Struct
                ));
                result.word_count += (*reff).struct_word_size() as u64;

                let pointer_section: *const WirePointer =
                    ptr.offset((*reff).struct_data_size() as isize) as *const _;
                let count: isize = (*reff).struct_ptr_count() as isize;
                for i in 0..count {
                    result.plus_eq(try!(total_size(
                        arena,
                        segment_id,
                        pointer_section.offset(i),
                        nesting_limit
                    )));
                }
            }
            WirePointerKind::List => {
                match (*reff).list_element_size() {
                    Void => {}
                    Bit | Byte | TwoBytes | FourBytes | EightBytes => {
                        let total_words = round_bits_up_to_words(
                            (*reff).list_element_count() as u64
                                * data_bits_per_element((*reff).list_element_size()) as u64,
                        );
                        try!(bounds_check(
                            arena,
                            segment_id,
                            ptr,
                            total_words as usize,
                            WirePointerKind::List
                        ));
                        result.word_count += total_words as u64;
                    }
                    Pointer => {
                        let count = (*reff).list_element_count();
                        try!(bounds_check(
                            arena,
                            segment_id,
                            ptr,
                            count as usize * WORDS_PER_POINTER,
                            WirePointerKind::List
                        ));

                        result.word_count += count as u64 * WORDS_PER_POINTER as u64;

                        for i in 0..count as isize {
                            result.plus_eq(try!(total_size(
                                arena,
                                segment_id,
                                (ptr as *const WirePointer).offset(i),
                                nesting_limit
                            )));
                        }
                    }
                    InlineComposite => {
                        let word_count = (*reff).list_inline_composite_word_count();
                        try!(bounds_check(
                            arena,
                            segment_id,
                            ptr,
                            word_count as usize + POINTER_SIZE_IN_WORDS,
                            WirePointerKind::List
                        ));

                        let element_tag: *const WirePointer = ptr as *const _;
                        let count = (*element_tag).inline_composite_list_element_count();

                        if (*element_tag).kind() != WirePointerKind::Struct {
                            return Err(Error::failed(
                                "Don't know how to handle non-STRUCT inline composite.".to_string(),
                            ));
                        }

                        let actual_size = (*element_tag).struct_word_size() as u64 * count as u64;
                        if actual_size > word_count as u64 {
                            return Err(Error::failed(
                                "InlineComposite list's elements overrun its word count."
                                    .to_string(),
                            ));
                        }

                        // Count the actual size rather than the claimed word count because
                        // that's what we end up with if we make a copy.
                        result.word_count += actual_size as u64 + POINTER_SIZE_IN_WORDS as u64;

                        let data_size = (*element_tag).struct_data_size();
                        let pointer_count = (*element_tag).struct_ptr_count();

                        if pointer_count > 0 {
                            let mut pos: *const Word = ptr.offset(POINTER_SIZE_IN_WORDS as isize);
                            for _ in 0..count {
                                pos = pos.offset(data_size as isize);

                                for _ in 0..pointer_count {
                                    result.plus_eq(try!(total_size(
                                        arena,
                                        segment_id,
                                        pos as *const WirePointer,
                                        nesting_limit
                                    )));
                                    pos = pos.offset(POINTER_SIZE_IN_WORDS as isize);
                                }
                            }
                        }
                    }
                }
            }
            WirePointerKind::Far => {
                return Err(Error::failed("Malformed double-far pointer.".to_string()));
            }
            WirePointerKind::Other => {
                if (*reff).is_capability() {
                    result.cap_count += 1;
                } else {
                    return Err(Error::failed("Unknown pointer type.".to_string()));
                }
            }
        }

        Ok(result)
    }

    pub unsafe fn transfer_pointer(
        arena: &BuilderArena,
        dst_segment_id: u32,
        dst: *mut WirePointer,
        src_segment_id: u32,
        src: *mut WirePointer,
    ) {
        //# Make *dst point to the same object as *src. Both must
        //# reside in the same message, but can be in different
        //# segments. Not always-inline because this is rarely used.
        //
        //# Caller MUST zero out the source pointer after calling this,
        //# to make sure no later code mistakenly thinks the source
        //# location still owns the object. transferPointer() doesn't
        //# do this zeroing itself because many callers transfer
        //# several pointers in a loop then zero out the whole section.

        assert!((*dst).is_null());
        // We expect the caller to ensure the target is already null so won't leak.

        if (*src).is_null() {
            ptr::write_bytes(dst, 0, 1);
        } else if (*src).is_positional() {
            transfer_pointer_split(
                arena,
                dst_segment_id,
                dst,
                src_segment_id,
                src,
                (*src).mut_target(),
            );
        } else {
            ptr::copy_nonoverlapping(src, dst, 1);
        }
    }

    pub unsafe fn transfer_pointer_split(
        arena: &BuilderArena,
        dst_segment_id: u32,
        dst: *mut WirePointer,
        src_segment_id: u32,
        src_tag: *mut WirePointer,
        src_ptr: *mut Word,
    ) {
        // Like the other transfer_pointer, but splits src into a tag and a
        // target. Particularly useful for OrphanBuilder.

        if dst_segment_id == src_segment_id {
            // Same segment, so create a direct pointer.

            if (*src_tag).kind() == WirePointerKind::Struct && (*src_tag).struct_word_size() == 0 {
                (*dst).set_kind_and_target_for_empty_struct();
            } else {
                (*dst).set_kind_and_target((*src_tag).kind(), src_ptr);
            }
            // We can just copy the upper 32 bits. (Use memcpy() to comply with aliasing rules.)
            ptr::copy_nonoverlapping(&(*src_tag).upper32bits, &mut (*dst).upper32bits, 1);
        } else {
            // Need to create a far pointer. Try to allocate it in the same segment as the source,
            // so that it doesn't need to be a double-far.

            match arena.allocate(src_segment_id, 1) {
                None => {
                    //# Darn, need a double-far.
                    let (far_segment_id, word_idx) = arena.allocate_anywhere(2);
                    let (seg_start, _seg_len) = arena.get_segment_mut(far_segment_id);
                    let landing_pad: *mut WirePointer =
                        seg_start.offset(word_idx as isize) as *mut _;

                    let (src_seg_start, _seg_len) = arena.get_segment_mut(src_segment_id);

                    (*landing_pad).set_far(
                        false,
                        ((src_ptr as usize - src_seg_start as usize) / BYTES_PER_WORD) as u32,
                    );
                    (*landing_pad).set_far_segment_id(src_segment_id);

                    let landing_pad1 = landing_pad.offset(1);
                    (*landing_pad1).set_kind_with_zero_offset((*src_tag).kind());

                    ptr::copy_nonoverlapping(
                        &(*src_tag).upper32bits,
                        &mut (*landing_pad1).upper32bits,
                        1,
                    );

                    (*dst).set_far(true, word_idx);
                    (*dst).set_far_segment_id(far_segment_id);
                }
                Some(landing_pad_word) => {
                    //# Simple landing pad is just a pointer.
                    let (seg_start, seg_len) = arena.get_segment_mut(src_segment_id);
                    assert!(landing_pad_word < seg_len);
                    let landing_pad: *mut WirePointer =
                        seg_start.offset(landing_pad_word as isize) as *mut _;
                    (*landing_pad).set_kind_and_target((*src_tag).kind(), src_ptr);
                    ptr::copy_nonoverlapping(
                        &(*src_tag).upper32bits,
                        &mut (*landing_pad).upper32bits,
                        1,
                    );

                    (*dst).set_far(false, landing_pad_word);
                    (*dst).set_far_segment_id(src_segment_id);
                }
            }
        }
    }

    #[inline]
    pub unsafe fn init_struct_pointer<'a>(
        arena: &'a BuilderArena,
        reff: *mut WirePointer,
        segment_id: u32,
        cap_table: CapTableBuilder,
        size: StructSize,
    ) -> StructBuilder<'a> {
        let (ptr, reff, segment_id) = allocate(
            arena,
            reff,
            segment_id,
            size.total(),
            WirePointerKind::Struct,
        );
        (*reff).set_struct_size(size);

        StructBuilder {
            arena: arena,
            segment_id: segment_id,
            cap_table: cap_table,
            data: ptr as *mut _,
            pointers: ptr.offset((size.data as usize) as isize) as *mut _,
            data_size: size.data as WordCount32 * (BITS_PER_WORD as BitCount32),
            pointer_count: size.pointers,
        }
    }

    #[inline]
    pub unsafe fn get_writable_struct_pointer<'a>(
        arena: &'a BuilderArena,
        reff: *mut WirePointer,
        segment_id: u32,
        cap_table: CapTableBuilder,
        size: StructSize,
        default_value: *const Word,
    ) -> Result<StructBuilder<'a>> {
        let ref_target = (*reff).mut_target();

        if (*reff).is_null() {
            if default_value.is_null() || (*(default_value as *const WirePointer)).is_null() {
                return Ok(init_struct_pointer(
                    arena, reff, segment_id, cap_table, size,
                ));
            }
            unimplemented!()
        }

        let (old_ptr, old_ref, old_segment_id) =
            try!(follow_builder_fars(arena, reff, ref_target, segment_id));
        if (*old_ref).kind() != WirePointerKind::Struct {
            return Err(Error::failed(
                "Message contains non-struct pointer where struct pointer was expected."
                    .to_string(),
            ));
        }

        let old_data_size = (*old_ref).struct_data_size();
        let old_pointer_count = (*old_ref).struct_ptr_count();
        let old_pointer_section: *mut WirePointer =
            old_ptr.offset(old_data_size as isize) as *mut _;

        if old_data_size < size.data || old_pointer_count < size.pointers {
            //# The space allocated for this struct is too small.
            //# Unlike with readers, we can't just run with it and do
            //# bounds checks at access time, because how would we
            //# handle writes? Instead, we have to copy the struct to a
            //# new space now.

            let new_data_size = ::std::cmp::max(old_data_size, size.data);
            let new_pointer_count = ::std::cmp::max(old_pointer_count, size.pointers);
            let total_size =
                new_data_size as u32 + new_pointer_count as u32 * WORDS_PER_POINTER as u32;

            //# Don't let allocate() zero out the object just yet.
            try!(zero_pointer_and_fars(arena, segment_id, reff));

            let (ptr, reff, segment_id) =
                allocate(arena, reff, segment_id, total_size, WirePointerKind::Struct);
            (*reff).set_struct_size_from_pieces(new_data_size, new_pointer_count);

            // Copy data section.
            // Note: copy_nonoverlapping's third argument is an element count, not a byte count.
            ptr::copy_nonoverlapping(old_ptr, ptr, old_data_size as usize);

            //# Copy pointer section.
            let new_pointer_section: *mut WirePointer =
                ptr.offset(new_data_size as isize) as *mut _;
            for i in 0..old_pointer_count as isize {
                transfer_pointer(
                    arena,
                    segment_id,
                    new_pointer_section.offset(i),
                    old_segment_id,
                    old_pointer_section.offset(i),
                );
            }

            ptr::write_bytes(
                old_ptr,
                0,
                old_data_size as usize + old_pointer_count as usize,
            );

            Ok(StructBuilder {
                arena: arena,
                segment_id: segment_id,
                cap_table: cap_table,
                data: ptr as *mut _,
                pointers: new_pointer_section,
                data_size: new_data_size as u32 * BITS_PER_WORD as u32,
                pointer_count: new_pointer_count,
            })
        } else {
            Ok(StructBuilder {
                arena: arena,
                segment_id: old_segment_id,
                cap_table: cap_table,
                data: old_ptr as *mut _,
                pointers: old_pointer_section,
                data_size: old_data_size as u32 * BITS_PER_WORD as u32,
                pointer_count: old_pointer_count,
            })
        }
    }

    #[inline]
    pub unsafe fn init_list_pointer<'a>(
        arena: &'a BuilderArena,
        reff: *mut WirePointer,
        segment_id: u32,
        cap_table: CapTableBuilder,
        element_count: ElementCount32,
        element_size: ElementSize,
    ) -> ListBuilder<'a> {
        assert!(
            element_size != InlineComposite,
            "Should have called initStructListPointer() instead"
        );

        let data_size = data_bits_per_element(element_size);
        let pointer_count = pointers_per_element(element_size);
        let step = data_size + pointer_count * BITS_PER_POINTER as u32;
        let word_count = round_bits_up_to_words(element_count as ElementCount64 * (step as u64));
        let (ptr, reff, segment_id) =
            allocate(arena, reff, segment_id, word_count, WirePointerKind::List);

        (*reff).set_list_size_and_count(element_size, element_count);

        ListBuilder {
            arena: arena,
            segment_id: segment_id,
            cap_table: cap_table,
            ptr: ptr as *mut _,
            step: step,
            element_count: element_count,
            element_size: element_size,
            struct_data_size: data_size,
            struct_pointer_count: pointer_count as u16,
        }
    }

    #[inline]
    pub unsafe fn init_struct_list_pointer<'a>(
        arena: &'a BuilderArena,
        reff: *mut WirePointer,
        segment_id: u32,
        cap_table: CapTableBuilder,
        element_count: ElementCount32,
        element_size: StructSize,
    ) -> ListBuilder<'a> {
        let words_per_element = element_size.total();

        //# Allocate the list, prefixed by a single WirePointer.
        let word_count: WordCount32 = element_count * words_per_element;
        let (ptr, reff, segment_id) = allocate(
            arena,
            reff,
            segment_id,
            POINTER_SIZE_IN_WORDS as u32 + word_count,
            WirePointerKind::List,
        );
        let ptr = ptr as *mut WirePointer;

        //# Initialize the pointer.
        (*reff).set_list_inline_composite(word_count);
        (*ptr).set_kind_and_inline_composite_list_element_count(
            WirePointerKind::Struct,
            element_count,
        );
        (*ptr).set_struct_size(element_size);

        let ptr1 = ptr.offset(POINTER_SIZE_IN_WORDS as isize);

        ListBuilder {
            arena: arena,
            segment_id: segment_id,
            cap_table: cap_table,
            ptr: ptr1 as *mut _,
            step: words_per_element * BITS_PER_WORD as u32,
            element_count: element_count,
            element_size: ElementSize::InlineComposite,
            struct_data_size: element_size.data as u32 * (BITS_PER_WORD as u32),
            struct_pointer_count: element_size.pointers,
        }
    }

    #[inline]
    pub unsafe fn get_writable_list_pointer<'a>(
        arena: &'a BuilderArena,
        orig_ref: *mut WirePointer,
        orig_segment_id: u32,
        cap_table: CapTableBuilder,
        element_size: ElementSize,
        default_value: *const Word,
    ) -> Result<ListBuilder<'a>> {
        assert!(
            element_size != InlineComposite,
            "Use get_writable_struct_list_pointer() for struct lists"
        );

        let orig_ref_target = (*orig_ref).mut_target();

        if (*orig_ref).is_null() {
            if default_value.is_null() || (*(default_value as *const WirePointer)).is_null() {
                return Ok(ListBuilder::new_default());
            }
            unimplemented!()
        }

        // We must verify that the pointer has the right size. Unlike in
        // get_writable_struct_list_pointer(), we never need to "upgrade" the data, because this
        // method is called only for non-struct lists, and there is no allowed upgrade path *to* a
        // non-struct list, only *from* them.

        let (mut ptr, reff, segment_id) = try!(follow_builder_fars(
            arena,
            orig_ref,
            orig_ref_target,
            orig_segment_id
        ));

        if (*reff).kind() != WirePointerKind::List {
            return Err(Error::failed(
                "Called get_writable_list_pointer() but existing pointer is not a list."
                    .to_string(),
            ));
        }

        let old_size = (*reff).list_element_size();

        if old_size == InlineComposite {
            // The existing element size is InlineComposite, which means that it is at least two
            // words, which makes it bigger than the expected element size. Since fields can only
            // grow when upgraded, the existing data must have been written with a newer version of
            // the protocol. We therefore never need to upgrade the data in this case, but we do
            // need to validate that it is a valid upgrade from what we expected.

            // Read the tag to get the actual element count.
            let tag: *const WirePointer = ptr as *const _;

            if (*tag).kind() != WirePointerKind::Struct {
                return Err(Error::failed(
                    "InlineComposite list with non-STRUCT elements not supported.".to_string(),
                ));
            }

            ptr = ptr.offset(POINTER_SIZE_IN_WORDS as isize);

            let data_size = (*tag).struct_data_size();
            let pointer_count = (*tag).struct_ptr_count();

            match element_size {
                Void => {} // Anything is a valid upgrade from Void.
                Bit => {
                    return Err(Error::failed(
                        "Found struct list where bit list was expected.".to_string(),
                    ));
                }
                Byte | TwoBytes | FourBytes | EightBytes => {
                    if data_size < 1 {
                        return Err(Error::failed(
                            "Existing list value is incompatible with expected type.".to_string(),
                        ));
                    }
                }
                Pointer => {
                    if pointer_count < 1 {
                        return Err(Error::failed(
                            "Existing list value is incompatible with expected type.".to_string(),
                        ));
                    }
                    // Adjust the pointer to point at the reference segment.
                    ptr = ptr.offset(data_size as isize);
                }
                InlineComposite => unreachable!(),
            }
            // OK, looks valid.

            Ok(ListBuilder {
                arena: arena,
                segment_id: segment_id,
                cap_table: cap_table,
                ptr: ptr as *mut _,
                element_count: (*tag).inline_composite_list_element_count(),
                element_size: ElementSize::InlineComposite,
                step: (*tag).struct_word_size() * BITS_PER_WORD as u32,
                struct_data_size: data_size as u32 * BITS_PER_WORD as u32,
                struct_pointer_count: pointer_count,
            })
        } else {
            let data_size = data_bits_per_element(old_size);
            let pointer_count = pointers_per_element(old_size);

            if data_size < data_bits_per_element(element_size)
                || pointer_count < pointers_per_element(element_size)
            {
                return Err(Error::failed(
                    "Existing list value is incompatible with expected type.".to_string(),
                ));
            }

            let step = data_size + pointer_count * BITS_PER_POINTER as u32;

            Ok(ListBuilder {
                arena: arena,
                segment_id: segment_id,
                cap_table: cap_table,
                ptr: ptr as *mut _,
                step: step,
                element_count: (*reff).list_element_count(),
                element_size: old_size,
                struct_data_size: data_size,
                struct_pointer_count: pointer_count as u16,
            })
        }
    }

    #[inline]
    pub unsafe fn get_writable_struct_list_pointer<'a>(
        arena: &'a BuilderArena,
        orig_ref: *mut WirePointer,
        orig_segment_id: u32,
        cap_table: CapTableBuilder,
        element_size: StructSize,
        default_value: *const Word,
    ) -> Result<ListBuilder<'a>> {
        let orig_ref_target = (*orig_ref).mut_target();

        if (*orig_ref).is_null() {
            if default_value.is_null() || (*(default_value as *const WirePointer)).is_null() {
                return Ok(ListBuilder::new_default());
            }
            unimplemented!()
        }

        // We must verify that the pointer has the right size and potentially upgrade it if not.

        let (mut old_ptr, old_ref, old_segment_id) = try!(follow_builder_fars(
            arena,
            orig_ref,
            orig_ref_target,
            orig_segment_id
        ));

        if (*old_ref).kind() != WirePointerKind::List {
            return Err(Error::failed(
                "Called get_writable_struct_list_pointer() but existing pointer is not a list."
                    .to_string(),
            ));
        }

        let old_size = (*old_ref).list_element_size();

        if old_size == InlineComposite {
            // Existing list is InlineComposite, but we need to verify that the sizes match.

            let old_tag: *const WirePointer = old_ptr as *const _;
            old_ptr = old_ptr.offset(POINTER_SIZE_IN_WORDS as isize);
            if (*old_tag).kind() != WirePointerKind::Struct {
                return Err(Error::failed(
                    "InlineComposite list with non-STRUCT elements not supported.".to_string(),
                ));
            }

            let old_data_size = (*old_tag).struct_data_size();
            let old_pointer_count = (*old_tag).struct_ptr_count();
            let old_step =
                old_data_size as u32 + old_pointer_count as u32 * WORDS_PER_POINTER as u32;
            let element_count = (*old_tag).inline_composite_list_element_count();

            if old_data_size >= element_size.data && old_pointer_count >= element_size.pointers {
                // Old size is at least as large as we need. Ship it.
                return Ok(ListBuilder {
                    arena: arena,
                    segment_id: old_segment_id,
                    cap_table: cap_table,
                    ptr: old_ptr as *mut _,
                    element_count: element_count,
                    element_size: ElementSize::InlineComposite,
                    step: old_step * BITS_PER_WORD as u32,
                    struct_data_size: old_data_size as u32 * BITS_PER_WORD as u32,
                    struct_pointer_count: old_pointer_count,
                });
            }

            // The structs in this list are smaller than expected, probably written using an older
            // version of the protocol. We need to make a copy and expand them.

            let new_data_size = ::std::cmp::max(old_data_size, element_size.data);
            let new_pointer_count = ::std::cmp::max(old_pointer_count, element_size.pointers);
            let new_step =
                new_data_size as u32 + new_pointer_count as u32 * WORDS_PER_POINTER as u32;
            let total_size = new_step * element_count;

            // Don't let allocate() zero out the object just yet.
            try!(zero_pointer_and_fars(arena, orig_segment_id, orig_ref));

            let (mut new_ptr, new_ref, new_segment_id) = allocate(
                arena,
                orig_ref,
                orig_segment_id,
                total_size + POINTER_SIZE_IN_WORDS as u32,
                WirePointerKind::List,
            );
            (*new_ref).set_list_inline_composite(total_size);

            let new_tag: *mut WirePointer = new_ptr as *mut _;
            (*new_tag).set_kind_and_inline_composite_list_element_count(
                WirePointerKind::Struct,
                element_count,
            );
            (*new_tag).set_struct_size_from_pieces(new_data_size, new_pointer_count);
            new_ptr = new_ptr.offset(POINTER_SIZE_IN_WORDS as isize);

            let mut src: *mut Word = old_ptr as *mut _;
            let mut dst: *mut Word = new_ptr;
            for _ in 0..element_count {
                // Copy data section.
                ptr::copy_nonoverlapping(src, dst, old_data_size as usize);

                // Copy pointer section
                let new_pointer_section: *mut WirePointer =
                    dst.offset(new_data_size as isize) as *mut _;
                let old_pointer_section: *mut WirePointer =
                    src.offset(old_data_size as isize) as *mut _;
                for jj in 0..(old_pointer_count as isize) {
                    transfer_pointer(
                        arena,
                        new_segment_id,
                        new_pointer_section.offset(jj),
                        old_segment_id,
                        old_pointer_section.offset(jj),
                    );
                }

                dst = dst.offset(new_step as isize);
                src = src.offset(old_step as isize);
            }

            ptr::write_bytes(
                old_ptr.offset(-1),
                0,
                (old_step as u64 * element_count as u64) as usize,
            );

            Ok(ListBuilder {
                arena: arena,
                segment_id: new_segment_id,
                cap_table: cap_table,
                ptr: new_ptr as *mut _,
                element_count: element_count,
                element_size: ElementSize::InlineComposite,
                step: new_step * BITS_PER_WORD as u32,
                struct_data_size: new_data_size as u32 * BITS_PER_WORD as u32,
                struct_pointer_count: new_pointer_count,
            })
        } else {
            // We're upgrading from a non-struct list.

            let old_data_size = data_bits_per_element(old_size);
            let old_pointer_count = pointers_per_element(old_size);
            let old_step = old_data_size + old_pointer_count * BITS_PER_POINTER as u32;
            let element_count = (*old_ref).list_element_count();

            if old_size == ElementSize::Void {
                // Nothing to copy, just allocate a new list.
                Ok(init_struct_list_pointer(
                    arena,
                    orig_ref,
                    orig_segment_id,
                    cap_table,
                    element_count,
                    element_size,
                ))
            } else {
                // Upgrade to an inline composite list.

                if old_size == ElementSize::Bit {
                    return Err(Error::failed(
                        "Found bit list where struct list was expected; upgrading boolean \
                         lists to struct lists is no longer supported."
                            .to_string(),
                    ));
                }

                let mut new_data_size = element_size.data;
                let mut new_pointer_count = element_size.pointers;

                if old_size == ElementSize::Pointer {
                    new_pointer_count = ::std::cmp::max(new_pointer_count, 1);
                } else {
                    // Old list contains data elements, so we need at least one word of data.
                    new_data_size = ::std::cmp::max(new_data_size, 1);
                }

                let new_step =
                    new_data_size as u32 + new_pointer_count as u32 * WORDS_PER_POINTER as u32;
                let total_words = element_count * new_step;

                // Don't let allocate() zero out the object just yet.
                try!(zero_pointer_and_fars(arena, orig_segment_id, orig_ref));

                let (mut new_ptr, new_ref, new_segment_id) = allocate(
                    arena,
                    orig_ref,
                    orig_segment_id,
                    total_words + POINTER_SIZE_IN_WORDS as u32,
                    WirePointerKind::List,
                );
                (*new_ref).set_list_inline_composite(total_words);

                let tag: *mut WirePointer = new_ptr as *mut _;
                (*tag).set_kind_and_inline_composite_list_element_count(
                    WirePointerKind::Struct,
                    element_count,
                );
                (*tag).set_struct_size_from_pieces(new_data_size, new_pointer_count);
                new_ptr = new_ptr.offset(POINTER_SIZE_IN_WORDS as isize);

                if old_size == ElementSize::Pointer {
                    let mut dst: *mut Word = new_ptr.offset(new_data_size as isize);
                    let mut src: *mut WirePointer = old_ptr as *mut _;
                    for _ in 0..element_count {
                        transfer_pointer(arena, new_segment_id, dst as *mut _, old_segment_id, src);
                        dst = dst.offset(new_step as isize / WORDS_PER_POINTER as isize);
                        src = src.offset(1);
                    }
                } else {
                    let mut dst: *mut Word = new_ptr;
                    let mut src: *mut u8 = old_ptr as *mut u8;
                    let old_byte_step = old_data_size / BITS_PER_BYTE as u32;
                    for _ in 0..element_count {
                        ptr::copy_nonoverlapping(src, dst as *mut _, old_byte_step as usize);
                        src = src.offset(old_byte_step as isize);
                        dst = dst.offset(new_step as isize);
                    }
                }

                // Zero out old location.
                ptr::write_bytes(
                    old_ptr as *mut u8,
                    0,
                    round_bits_up_to_bytes(old_step as u64 * element_count as u64) as usize,
                );

                Ok(ListBuilder {
                    arena: arena,
                    segment_id: new_segment_id,
                    cap_table: cap_table,
                    ptr: new_ptr as *mut _,
                    element_count: element_count,
                    element_size: ElementSize::InlineComposite,
                    step: new_step * BITS_PER_WORD as u32,
                    struct_data_size: new_data_size as u32 * BITS_PER_WORD as u32,
                    struct_pointer_count: new_pointer_count,
                })
            }
        }
    }

    #[inline]
    pub unsafe fn init_text_pointer<'a>(
        arena: &'a BuilderArena,
        reff: *mut WirePointer,
        segment_id: u32,
        size: ByteCount32,
    ) -> SegmentAnd<text::Builder<'a>> {
        //# The byte list must include a NUL terminator.
        let byte_size = size + 1;

        //# Allocate the space.
        let (ptr, reff, segment_id) = allocate(
            arena,
            reff,
            segment_id,
            round_bytes_up_to_words(byte_size),
            WirePointerKind::List,
        );

        //# Initialize the pointer.
        (*reff).set_list_size_and_count(Byte, byte_size);

        SegmentAnd {
            segment_id: segment_id,
            value: text::Builder::new(slice::from_raw_parts_mut(ptr as *mut _, size as usize), 0)
                .expect("empty text builder should be valid utf-8"),
        }
    }

    #[inline]
    pub unsafe fn set_text_pointer<'a>(
        arena: &'a BuilderArena,
        reff: *mut WirePointer,
        segment_id: u32,
        value: &str,
    ) -> SegmentAnd<text::Builder<'a>> {
        let value_bytes = value.as_bytes();
        // TODO make sure the string is not longer than 2 ** 29.
        let mut allocation = init_text_pointer(arena, reff, segment_id, value_bytes.len() as u32);
        allocation.value.push_str(value);
        allocation
    }

    #[inline]
    pub unsafe fn get_writable_text_pointer<'a>(
        arena: &'a BuilderArena,
        reff: *mut WirePointer,
        segment_id: u32,
        _default_value: *const Word,
        default_size: ByteCount32,
    ) -> Result<text::Builder<'a>> {
        if (*reff).is_null() {
            if default_size == 0 {
                return text::Builder::new(&mut [], 0);
            } else {
                let _builder = init_text_pointer(arena, reff, segment_id, default_size).value;
                unimplemented!()
            }
        }
        let ref_target = (*reff).mut_target();
        let (ptr, reff, _segment_id) =
            try!(follow_builder_fars(arena, reff, ref_target, segment_id));
        let cptr: *mut u8 = ptr as *mut _;

        if (*reff).kind() != WirePointerKind::List {
            return Err(Error::failed(
                "Called get_writable_text_pointer() but existing pointer is not a list."
                    .to_string(),
            ));
        }
        if (*reff).list_element_size() != Byte {
            return Err(Error::failed(
                "Called get_writable_text_pointer() but existing list pointer is not byte-sized."
                    .to_string(),
            ));
        }

        let count = (*reff).list_element_count();
        if count <= 0 || *cptr.offset((count - 1) as isize) != 0 {
            return Err(Error::failed(
                "Text blob missing NUL terminator.".to_string(),
            ));
        }

        // Subtract 1 from the size for the NUL terminator.
        text::Builder::new(
            slice::from_raw_parts_mut(cptr, (count - 1) as usize),
            count - 1,
        )
    }

    #[inline]
    pub unsafe fn init_data_pointer<'a>(
        arena: &'a BuilderArena,
        reff: *mut WirePointer,
        segment_id: u32,
        size: ByteCount32,
    ) -> SegmentAnd<data::Builder<'a>> {
        //# Allocate the space.
        let (ptr, reff, segment_id) = allocate(
            arena,
            reff,
            segment_id,
            round_bytes_up_to_words(size),
            WirePointerKind::List,
        );

        //# Initialize the pointer.
        (*reff).set_list_size_and_count(Byte, size);

        SegmentAnd {
            segment_id: segment_id,
            value: data::new_builder(ptr as *mut _, size),
        }
    }

    #[inline]
    pub unsafe fn set_data_pointer<'a>(
        arena: &'a BuilderArena,
        reff: *mut WirePointer,
        segment_id: u32,
        value: &[u8],
    ) -> SegmentAnd<data::Builder<'a>> {
        let allocation = init_data_pointer(arena, reff, segment_id, value.len() as u32);
        ptr::copy_nonoverlapping(value.as_ptr(), allocation.value.as_mut_ptr(), value.len());
        allocation
    }

    #[inline]
    pub unsafe fn get_writable_data_pointer<'a>(
        arena: &'a BuilderArena,
        reff: *mut WirePointer,
        segment_id: u32,
        default_value: *const Word,
        default_size: ByteCount32,
    ) -> Result<data::Builder<'a>> {
        if (*reff).is_null() {
            if default_size == 0 {
                return Ok(&mut []);
            } else {
                let builder = init_data_pointer(arena, reff, segment_id, default_size).value;
                ptr::copy_nonoverlapping(
                    default_value as *const _,
                    builder.as_mut_ptr() as *mut _,
                    default_size as usize,
                );
                return Ok(builder);
            }
        }
        let ref_target = (*reff).mut_target();
        let (ptr, reff, _segment_id) =
            try!(follow_builder_fars(arena, reff, ref_target, segment_id));

        if (*reff).kind() != WirePointerKind::List {
            return Err(Error::failed(
                "Called get_writable_data_pointer() but existing pointer is not a list."
                    .to_string(),
            ));
        }
        if (*reff).list_element_size() != Byte {
            return Err(Error::failed(
                "Called get_writable_data_pointer() but existing list pointer is not byte-sized."
                    .to_string(),
            ));
        }

        Ok(data::new_builder(
            ptr as *mut _,
            (*reff).list_element_count(),
        ))
    }

    pub unsafe fn set_struct_pointer(
        arena: &BuilderArena,
        segment_id: u32,
        cap_table: CapTableBuilder,
        reff: *mut WirePointer,
        value: StructReader,
        canonicalize: bool,
    ) -> Result<SegmentAnd<*mut Word>> {
        let mut data_size: ByteCount32 = round_bits_up_to_bytes(value.data_size as u64);
        let mut ptr_count = value.pointer_count;

        if canonicalize {
            // StructReaders should not have bitwidths other than 1, but let's be safe
            if !(value.data_size == 1 || value.data_size % BITS_PER_BYTE as u32 == 0) {
                return Err(Error::failed(
                    "struct reader had bitwidth other than 1".to_string(),
                ));
            }

            if value.data_size == 1 {
                if !value.get_bool_field(0) {
                    data_size = 0;
                }
            } else {
                'chop: while data_size != 0 {
                    let end = data_size;
                    let mut window = data_size % BYTES_PER_WORD as u32;
                    if window == 0 {
                        window = BYTES_PER_WORD as u32;
                    }
                    let start = end - window;
                    let last_word = &value.get_data_section_as_blob()[start as usize..end as usize];
                    if last_word == &[0; 8] {
                        data_size -= window;
                    } else {
                        break 'chop;
                    }
                }
            }

            while ptr_count != 0 && value.get_pointer_field(ptr_count as usize - 1).is_null() {
                ptr_count -= 1;
            }
        }

        let data_words = round_bytes_up_to_words(data_size);
        let total_size: WordCount32 = data_words + ptr_count as u32 * WORDS_PER_POINTER as u32;

        let (ptr, reff, segment_id) =
            allocate(arena, reff, segment_id, total_size, WirePointerKind::Struct);
        (*reff).set_struct_size_from_pieces(data_words as u16, ptr_count);

        if value.data_size == 1 {
            // Data size could be made 0 by truncation
            if data_size != 0 {
                *(ptr as *mut u8) = value.get_bool_field(0) as u8
            }
        } else {
            ptr::copy_nonoverlapping::<u8>(value.data, ptr as *mut u8, data_size as usize);
        }

        let pointer_section: *mut WirePointer = ptr.offset(data_words as isize) as *mut _;
        for i in 0..ptr_count as isize {
            try!(copy_pointer(
                arena,
                segment_id,
                cap_table,
                pointer_section.offset(i),
                value.arena,
                value.segment_id,
                value.cap_table,
                value.pointers.offset(i),
                value.nesting_limit,
                canonicalize
            ));
        }

        Ok(SegmentAnd {
            segment_id: segment_id,
            value: ptr,
        })
    }

    pub fn set_capability_pointer(
        _arena: &BuilderArena,
        _segment_id: u32,
        mut cap_table: CapTableBuilder,
        reff: *mut WirePointer,
        cap: Box<ClientHook>,
    ) {
        // TODO if ref is not null, zero object.
        unsafe {
            (*reff).set_cap(cap_table.inject_cap(cap) as u32);
        }
    }

    pub unsafe fn set_list_pointer<'a>(
        arena: &'a BuilderArena,
        segment_id: u32,
        cap_table: CapTableBuilder,
        reff: *mut WirePointer,
        value: ListReader,
        canonicalize: bool,
    ) -> Result<SegmentAnd<*mut Word>> {
        let total_size = round_bits_up_to_words((value.element_count * value.step) as u64);

        if value.element_size != ElementSize::InlineComposite {
            //# List of non-structs.
            let (ptr, reff, segment_id) =
                allocate(arena, reff, segment_id, total_size, WirePointerKind::List);

            if value.struct_pointer_count == 1 {
                //# List of pointers.
                (*reff).set_list_size_and_count(Pointer, value.element_count);
                for i in 0..value.element_count as isize {
                    try!(copy_pointer(
                        arena,
                        segment_id,
                        cap_table,
                        (ptr as *mut WirePointer).offset(i),
                        value.arena,
                        value.segment_id,
                        value.cap_table,
                        (value.ptr as *const WirePointer).offset(i),
                        value.nesting_limit,
                        canonicalize
                    ));
                }
            } else {
                //# List of data.
                let element_size = match value.step {
                    0 => Void,
                    1 => Bit,
                    8 => Byte,
                    16 => TwoBytes,
                    32 => FourBytes,
                    64 => EightBytes,
                    _ => panic!("invalid list step size: {}", value.step),
                };

                (*reff).set_list_size_and_count(element_size, value.element_count);

                // Be careful to avoid coping any bytes past the end of the list.
                // TODO(perf) Is ptr::copy_nonoverlapping faster if word-aligned?
                // If so, then perhaps we should only drop to the byte-index level
                // in the canonicalize=true case.
                let whole_byte_size =
                    value.element_count as u64 * value.step as u64 / BITS_PER_BYTE as u64;
                ptr::copy_nonoverlapping(
                    value.ptr as *const u8,
                    ptr as *mut u8,
                    whole_byte_size as usize,
                );
                let leftover_bits =
                    value.element_count as u64 * value.step as u64 % BITS_PER_BYTE as u64;
                if leftover_bits > 0 {
                    let mask: u8 = (1 << leftover_bits as u8) - 1;

                    *(ptr as *mut u8).offset(whole_byte_size as isize) =
                        mask & (*(value.ptr as *const u8).offset(whole_byte_size as isize))
                }
            }

            Ok(SegmentAnd {
                segment_id: segment_id,
                value: ptr,
            })
        } else {
            //# List of structs.

            let decl_data_size = value.struct_data_size as u32 / BITS_PER_WORD as u32;
            let decl_pointer_count = value.struct_pointer_count;

            let mut data_size = 0;
            let mut ptr_count = 0;
            let mut total_size = total_size;

            if canonicalize {
                for ec in 0..value.element_count {
                    let se = value.get_struct_element(ec);
                    let mut local_data_size = decl_data_size;
                    'data_chop: while local_data_size != 0 {
                        let end = local_data_size * BYTES_PER_WORD as u32;
                        let window = BYTES_PER_WORD as u32;
                        let start = end - window;
                        let last_word =
                            &se.get_data_section_as_blob()[start as usize..end as usize];
                        if last_word != &[0; 8] {
                            break 'data_chop;
                        } else {
                            local_data_size -= 1;
                        }
                    }
                    if local_data_size > data_size {
                        data_size = local_data_size;
                    }
                    let mut local_ptr_count = decl_pointer_count;
                    while local_ptr_count != 0
                        && se.get_pointer_field(local_ptr_count as usize - 1).is_null()
                    {
                        local_ptr_count -= 1;
                    }
                    if local_ptr_count > ptr_count {
                        ptr_count = local_ptr_count;
                    }
                }
                total_size = (data_size as u32 + ptr_count as u32) * value.element_count as u32;
            } else {
                data_size = decl_data_size;
                ptr_count = decl_pointer_count;
            }

            let (ptr, reff, segment_id) = allocate(
                arena,
                reff,
                segment_id,
                total_size + POINTER_SIZE_IN_WORDS as u32,
                WirePointerKind::List,
            );
            (*reff).set_list_inline_composite(total_size);

            let tag: *mut WirePointer = ptr as *mut _;
            (*tag).set_kind_and_inline_composite_list_element_count(
                WirePointerKind::Struct,
                value.element_count,
            );
            (*tag).set_struct_size_from_pieces(data_size as u16, ptr_count);
            let mut dst = ptr.offset(POINTER_SIZE_IN_WORDS as isize);

            let mut src: *const Word = value.ptr as *const _;
            for _ in 0..value.element_count {
                ptr::copy_nonoverlapping(src, dst, data_size as usize);
                dst = dst.offset(data_size as isize);
                src = src.offset(decl_data_size as isize);

                for _ in 0..ptr_count {
                    try!(copy_pointer(
                        arena,
                        segment_id,
                        cap_table,
                        dst as *mut _,
                        value.arena,
                        value.segment_id,
                        value.cap_table,
                        src as *const _,
                        value.nesting_limit,
                        canonicalize
                    ));
                    dst = dst.offset(POINTER_SIZE_IN_WORDS as isize);
                    src = src.offset(POINTER_SIZE_IN_WORDS as isize);
                }

                src = src.offset((decl_pointer_count - ptr_count) as isize);
            }
            Ok(SegmentAnd {
                segment_id: segment_id,
                value: ptr,
            })
        }
    }

    pub unsafe fn copy_pointer(
        dst_arena: &BuilderArena,
        dst_segment_id: u32,
        dst_cap_table: CapTableBuilder,
        dst: *mut WirePointer,
        src_arena: &ReaderArena,
        src_segment_id: u32,
        src_cap_table: CapTableReader,
        src: *const WirePointer,
        nesting_limit: i32,
        canonicalize: bool,
    ) -> Result<SegmentAnd<*mut Word>> {
        let src_target = (*src).target_from_segment(src_arena, src_segment_id);

        if (*src).is_null() {
            ptr::write_bytes(dst, 0, 1);
            return Ok(SegmentAnd {
                segment_id: dst_segment_id,
                value: ptr::null_mut(),
            });
        }

        let (mut ptr, src, src_segment_id) =
            try!(follow_fars(src_arena, src, src_target, src_segment_id));

        match (*src).kind() {
            WirePointerKind::Struct => {
                if nesting_limit <= 0 {
                    return Err(Error::failed(
                        "Message is too deeply-nested or contains cycles. See ReaderOptions."
                            .to_string(),
                    ));
                }

                try!(bounds_check(
                    src_arena,
                    src_segment_id,
                    ptr,
                    (*src).struct_word_size() as usize,
                    WirePointerKind::Struct
                ));

                set_struct_pointer(
                    dst_arena,
                    dst_segment_id,
                    dst_cap_table,
                    dst,
                    StructReader {
                        arena: src_arena,
                        segment_id: src_segment_id,
                        cap_table: src_cap_table,
                        data: ptr as *mut _,
                        pointers: ptr.offset((*src).struct_data_size() as isize) as *mut _,
                        data_size: (*src).struct_data_size() as u32 * BITS_PER_WORD as u32,
                        pointer_count: (*src).struct_ptr_count(),
                        nesting_limit: nesting_limit - 1,
                    },
                    canonicalize,
                )
            }
            WirePointerKind::List => {
                let element_size = (*src).list_element_size();
                if nesting_limit <= 0 {
                    return Err(Error::failed(
                        "Message is too deeply-nested or contains cycles. See ReaderOptions."
                            .to_string(),
                    ));
                }

                if element_size == InlineComposite {
                    let word_count = (*src).list_inline_composite_word_count();
                    let tag: *const WirePointer = ptr as *const _;
                    ptr = ptr.offset(POINTER_SIZE_IN_WORDS as isize);

                    try!(bounds_check(
                        src_arena,
                        src_segment_id,
                        ptr.offset(-1),
                        word_count as usize + 1,
                        WirePointerKind::List
                    ));

                    if (*tag).kind() != WirePointerKind::Struct {
                        return Err(Error::failed(
                            "InlineComposite lists of non-STRUCT type are not supported."
                                .to_string(),
                        ));
                    }

                    let element_count = (*tag).inline_composite_list_element_count();
                    let words_per_element = (*tag).struct_word_size();

                    if words_per_element as u64 * element_count as u64 > word_count as u64 {
                        return Err(Error::failed(
                            "InlineComposite list's elements overrun its word count.".to_string(),
                        ));
                    }

                    if words_per_element == 0 {
                        // Watch out for lists of zero-sized structs, which can claim to be
                        // arbitrarily large without having sent actual data.
                        try!(amplified_read(src_arena, element_count as u64));
                    }

                    set_list_pointer(
                        dst_arena,
                        dst_segment_id,
                        dst_cap_table,
                        dst,
                        ListReader {
                            arena: src_arena,
                            segment_id: src_segment_id,
                            cap_table: src_cap_table,
                            ptr: ptr as *mut _,
                            element_count: element_count,
                            element_size: element_size,
                            step: words_per_element * BITS_PER_WORD as u32,
                            struct_data_size: (*tag).struct_data_size() as u32
                                * BITS_PER_WORD as u32,
                            struct_pointer_count: (*tag).struct_ptr_count(),
                            nesting_limit: nesting_limit - 1,
                        },
                        canonicalize,
                    )
                } else {
                    let data_size = data_bits_per_element(element_size);
                    let pointer_count = pointers_per_element(element_size);
                    let step = data_size + pointer_count * BITS_PER_POINTER as u32;
                    let element_count = (*src).list_element_count();
                    let word_count = round_bits_up_to_words(element_count as u64 * step as u64);

                    try!(bounds_check(
                        src_arena,
                        src_segment_id,
                        ptr,
                        word_count as usize,
                        WirePointerKind::List
                    ));

                    if element_size == Void {
                        // Watch out for lists of void, which can claim to be arbitrarily large
                        // without having sent actual data.
                        try!(amplified_read(src_arena, element_count as u64));
                    }

                    set_list_pointer(
                        dst_arena,
                        dst_segment_id,
                        dst_cap_table,
                        dst,
                        ListReader {
                            arena: src_arena,
                            segment_id: src_segment_id,
                            cap_table: src_cap_table,
                            ptr: ptr as *mut _,
                            element_count: element_count,
                            element_size: element_size,
                            step: step,
                            struct_data_size: data_size,
                            struct_pointer_count: pointer_count as u16,
                            nesting_limit: nesting_limit - 1,
                        },
                        canonicalize,
                    )
                }
            }
            WirePointerKind::Far => Err(Error::failed("Malformed double-far pointer.".to_string())),
            WirePointerKind::Other => {
                if !(*src).is_capability() {
                    return Err(Error::failed("Unknown pointer type.".to_string()));
                }
                if canonicalize {
                    return Err(Error::failed(
                        "Cannot create a canonical message with a capability".to_string(),
                    ));
                }
                match src_cap_table.extract_cap((*src).cap_index() as usize) {
                    Some(cap) => {
                        set_capability_pointer(dst_arena, dst_segment_id, dst_cap_table, dst, cap);
                        Ok(SegmentAnd {
                            segment_id: dst_segment_id,
                            value: ptr::null_mut(),
                        })
                    }
                    None => Err(Error::failed(
                        "Message contained invalid capability pointer.".to_string(),
                    )),
                }
            }
        }
    }

    #[inline]
    pub unsafe fn read_struct_pointer<'a>(
        arena: &'a ReaderArena,
        segment_id: u32,
        cap_table: CapTableReader,
        reff: *const WirePointer,
        default_value: *const Word,
        nesting_limit: i32,
    ) -> Result<StructReader<'a>> {
        let ref_target = (*reff).target_from_segment(arena, segment_id);

        if (*reff).is_null() {
            if default_value.is_null() || (*(default_value as *const WirePointer)).is_null() {
                return Ok(StructReader::new_default());
            }
            //segment = ::std::ptr::null();
            //reff = default_value as *const WirePointer;
            unimplemented!()
        }

        if nesting_limit <= 0 {
            return Err(Error::failed(
                "Message is too deeply-nested or contains cycles.".to_string(),
            ));
        }

        let (ptr, reff, segment_id) = try!(follow_fars(arena, reff, ref_target, segment_id));

        let data_size_words = (*reff).struct_data_size();

        if (*reff).kind() != WirePointerKind::Struct {
            return Err(Error::failed(
                "Message contains non-struct pointer where struct pointer was expected."
                    .to_string(),
            ));
        }

        try!(bounds_check(
            arena,
            segment_id,
            ptr,
            (*reff).struct_word_size() as usize,
            WirePointerKind::Struct
        ));

        Ok(StructReader {
            arena: arena,
            segment_id: segment_id,
            cap_table: cap_table,
            data: ptr as *const _,
            pointers: ptr.offset(data_size_words as isize) as *const _,
            data_size: data_size_words as u32 * BITS_PER_WORD as BitCount32,
            pointer_count: (*reff).struct_ptr_count(),
            nesting_limit: nesting_limit - 1,
        })
    }

    #[inline]
    pub unsafe fn read_capability_pointer(
        _arena: &ReaderArena,
        _segment_id: u32,
        cap_table: CapTableReader,
        reff: *const WirePointer,
        _nesting_limit: i32,
    ) -> Result<Box<ClientHook>> {
        if (*reff).is_null() {
            Err(Error::failed(
                "Message contains null capability pointer.".to_string(),
            ))
        } else if !(*reff).is_capability() {
            Err(Error::failed(
                "Message contains non-capability pointer where capability pointer was expected."
                    .to_string(),
            ))
        } else {
            let n = (*reff).cap_index() as usize;
            match cap_table.extract_cap(n) {
                Some(client_hook) => Ok(client_hook),
                None => Err(Error::failed(format!(
                    "Message contains invalid capability pointer. Index: {}",
                    n
                ))),
            }
        }
    }

    #[inline]
    pub unsafe fn read_list_pointer<'a>(
        arena: &'a ReaderArena,
        segment_id: u32,
        cap_table: CapTableReader,
        reff: *const WirePointer,
        default_value: *const Word,
        expected_element_size: Option<ElementSize>,
        nesting_limit: i32,
    ) -> Result<ListReader<'a>> {
        let ref_target: Result<*const Word> = (*reff).target_from_segment(arena, segment_id);

        if (*reff).is_null() {
            if default_value.is_null() || (*(default_value as *const WirePointer)).is_null() {
                return Ok(ListReader::new_default());
            }
            unimplemented!()
        }

        if nesting_limit <= 0 {
            return Err(Error::failed("nesting limit exceeded".to_string()));
        }

        let (mut ptr, reff, segment_id) = try!(follow_fars(arena, reff, ref_target, segment_id));

        if (*reff).kind() != WirePointerKind::List {
            return Err(Error::failed(
                "Message contains non-list pointer where list pointer was expected".to_string(),
            ));
        }

        let element_size = (*reff).list_element_size();
        match element_size {
            InlineComposite => {
                let word_count = (*reff).list_inline_composite_word_count();

                let tag: *const WirePointer = mem::transmute(ptr);

                ptr = ptr.offset(1);

                try!(bounds_check(
                    arena,
                    segment_id,
                    ptr.offset(-1),
                    word_count as usize + 1,
                    WirePointerKind::List
                ));

                if (*tag).kind() != WirePointerKind::Struct {
                    return Err(Error::failed(
                        "InlineComposite lists of non-STRUCT type are not supported.".to_string(),
                    ));
                }

                let size = (*tag).inline_composite_list_element_count();
                let data_size = (*tag).struct_data_size();
                let ptr_count = (*tag).struct_ptr_count();
                let words_per_element = (*tag).struct_word_size();

                if size as u64 * words_per_element as u64 > word_count as u64 {
                    return Err(Error::failed(
                        "InlineComposite list's elements overrun its word count.".to_string(),
                    ));
                }

                if words_per_element == 0 {
                    // Watch out for lists of zero-sized structs, which can claim to be
                    // arbitrarily large without having sent actual data.
                    try!(amplified_read(arena, size as u64));
                }

                // If a struct list was not expected, then presumably a non-struct list was upgraded
                // to a struct list. We need to manipulate the pointer to point at the first field
                // of the struct. Together with the `step` field, this will allow the struct list to
                // be accessed as if it were a primitive list without branching.

                // Check whether the size is compatible.
                match expected_element_size {
                    None | Some(Void) | Some(InlineComposite) => (),
                    Some(Bit) => {
                        return Err(Error::failed(
                            "Found struct list where bit list was expected.".to_string(),
                        ));
                    }
                    Some(Byte) | Some(TwoBytes) | Some(FourBytes) | Some(EightBytes) => {
                        if data_size == 0 {
                            return Err(Error::failed(
                                "Expected a primitive list, but got a list of pointer-only structs"
                                    .to_string(),
                            ));
                        }
                    }
                    Some(Pointer) => {
                        // We expected a list of pointers but got a list of structs. Assuming the
                        // first field in the struct is the pointer we were looking for, we want to
                        // munge the pointer to point at the first element's pointer section.
                        ptr = ptr.offset(data_size as isize);
                        if ptr_count <= 0 {
                            return Err(Error::failed(
                                "Expected a pointer list, but got a list of data-only structs"
                                    .to_string(),
                            ));
                        }
                    }
                }

                Ok(ListReader {
                    arena: arena,
                    segment_id: segment_id,
                    cap_table: cap_table,
                    ptr: ptr as *const _,
                    element_count: size,
                    element_size: element_size,
                    step: words_per_element * BITS_PER_WORD as u32,
                    struct_data_size: data_size as u32 * (BITS_PER_WORD as u32),
                    struct_pointer_count: ptr_count,
                    nesting_limit: nesting_limit - 1,
                })
            }
            _ => {
                // This is a primitive or pointer list, but all such lists can also be interpreted
                // as struct lists. We need to compute the data size and pointer count for such
                // structs.
                let data_size = data_bits_per_element((*reff).list_element_size());
                let pointer_count = pointers_per_element((*reff).list_element_size());
                let element_count = (*reff).list_element_count();
                let step = data_size + pointer_count * BITS_PER_POINTER as u32;

                let word_count = round_bits_up_to_words(element_count as u64 * step as u64);
                try!(bounds_check(
                    arena,
                    segment_id,
                    ptr,
                    word_count as usize,
                    WirePointerKind::List
                ));

                if element_size == Void {
                    // Watch out for lists of void, which can claim to be arbitrarily large
                    // without having sent actual data.
                    try!(amplified_read(arena, element_count as u64));
                }

                if let Some(expected_element_size) = expected_element_size {
                    if element_size == ElementSize::Bit && expected_element_size != ElementSize::Bit
                    {
                        return Err(Error::failed(
                            "Found bit list where struct list was expected; upgrade boolean lists to\
                             structs is no longer supported".to_string()));
                    }

                    // Verify that the elements are at least as large as the expected type. Note that if
                    // we expected InlineComposite, the expected sizes here will be zero, because bounds
                    // checking will be performed at field access time. So this check here is for the
                    // case where we expected a list of some primitive or pointer type.

                    let expected_data_bits_per_element =
                        data_bits_per_element(expected_element_size);
                    let expected_pointers_per_element = pointers_per_element(expected_element_size);

                    if expected_data_bits_per_element > data_size
                        || expected_pointers_per_element > pointer_count
                    {
                        return Err(Error::failed(
                            "Message contains list with incompatible element type.".to_string(),
                        ));
                    }
                }

                Ok(ListReader {
                    arena: arena,
                    segment_id: segment_id,
                    cap_table: cap_table,
                    ptr: ptr as *const _,
                    element_count: element_count,
                    element_size: element_size,
                    step: step,
                    struct_data_size: data_size,
                    struct_pointer_count: pointer_count as u16,
                    nesting_limit: nesting_limit - 1,
                })
            }
        }
    }

    #[inline]
    pub unsafe fn read_text_pointer<'a>(
        arena: &'a ReaderArena,
        segment_id: u32,
        reff: *const WirePointer,
        default_value: *const Word,
        _default_size: ByteCount32,
    ) -> Result<text::Reader<'a>> {
        if (*reff).is_null() {
            if default_value.is_null() {
                return Ok(&"");
            } else {
                unimplemented!()
            }
        }

        let ref_target = (*reff).target_from_segment(arena, segment_id);
        let (ptr, reff, segment_id) = try!(follow_fars(arena, reff, ref_target, segment_id));
        let size = (*reff).list_element_count();

        if (*reff).kind() != WirePointerKind::List {
            return Err(Error::failed(
                "Message contains non-list pointer where text was expected.".to_string(),
            ));
        }

        if (*reff).list_element_size() != Byte {
            return Err(Error::failed(
                "Message contains list pointer of non-bytes where text was expected.".to_string(),
            ));
        }

        try!(bounds_check(
            arena,
            segment_id,
            ptr,
            round_bytes_up_to_words(size) as usize,
            WirePointerKind::List
        ));

        if size <= 0 {
            return Err(Error::failed(
                "Message contains text that is not NUL-terminated.".to_string(),
            ));
        }

        let str_ptr = ptr as *const u8;

        if (*str_ptr.offset((size - 1) as isize)) != 0u8 {
            return Err(Error::failed(
                "Message contains text that is not NUL-terminated".to_string(),
            ));
        }

        Ok(try!(text::new_reader(slice::from_raw_parts(
            str_ptr,
            size as usize - 1
        ))))
    }

    #[inline]
    pub unsafe fn read_data_pointer<'a>(
        arena: &'a ReaderArena,
        segment_id: u32,
        reff: *const WirePointer,
        default_value: *const Word,
        _default_size: ByteCount32,
    ) -> Result<data::Reader<'a>> {
        if (*reff).is_null() {
            if default_value.is_null() {
                return Ok(&[]);
            } else {
                unimplemented!()
            }
        }

        let ref_target = (*reff).target_from_segment(arena, segment_id);

        let (ptr, reff, segment_id) = try!(follow_fars(arena, reff, ref_target, segment_id));

        let size: u32 = (*reff).list_element_count();

        if (*reff).kind() != WirePointerKind::List {
            return Err(Error::failed(
                "Message contains non-list pointer where data was expected.".to_string(),
            ));
        }

        if (*reff).list_element_size() != Byte {
            return Err(Error::failed(
                "Message contains list pointer of non-bytes where data was expected.".to_string(),
            ));
        }

        try!(bounds_check(
            arena,
            segment_id,
            ptr,
            round_bytes_up_to_words(size) as usize,
            WirePointerKind::List
        ));

        Ok(data::new_reader(ptr as *const _, size))
    }
}

static ZERO: u64 = 0;
fn zero_pointer() -> *const WirePointer {
    &ZERO as *const _ as *const _
}

static NULL_ARENA: NullArena = NullArena;

pub type CapTable = Vec<Option<Box<ClientHook>>>;

#[derive(Copy, Clone)]
pub enum CapTableReader {
    // At one point, we had a `Dummy` variant here, but that ended up
    // making values of this type take 16 bytes of memory. Now we instead
    // represent a null CapTableReader with `Plain(ptr::null())`.
    Plain(*const Vec<Option<Box<ClientHook>>>),
}

impl CapTableReader {
    pub fn extract_cap(&self, index: usize) -> Option<Box<ClientHook>> {
        match *self {
            CapTableReader::Plain(hooks) => {
                if hooks.is_null() {
                    return None;
                }
                let hooks: &Vec<Option<Box<ClientHook>>> = unsafe { &*hooks };
                if index >= hooks.len() {
                    None
                } else {
                    match hooks[index] {
                        None => None,
                        Some(ref hook) => Some(hook.add_ref()),
                    }
                }
            }
        }
    }
}

#[derive(Copy, Clone)]
pub enum CapTableBuilder {
    // At one point, we had a `Dummy` variant here, but that ended up
    // making values of this type take 16 bytes of memory. Now we instead
    // represent a null CapTableBuilder with `Plain(ptr::null_mut())`.
    Plain(*mut Vec<Option<Box<ClientHook>>>),
}

impl CapTableBuilder {
    pub fn as_reader(self) -> CapTableReader {
        match self {
            CapTableBuilder::Plain(hooks) => CapTableReader::Plain(hooks),
        }
    }

    pub fn extract_cap(&self, index: usize) -> Option<Box<ClientHook>> {
        match *self {
            CapTableBuilder::Plain(hooks) => {
                if hooks.is_null() {
                    return None;
                }
                let hooks: &Vec<Option<Box<ClientHook>>> = unsafe { &*hooks };
                if index >= hooks.len() {
                    None
                } else {
                    match hooks[index] {
                        None => None,
                        Some(ref hook) => Some(hook.add_ref()),
                    }
                }
            }
        }
    }

    pub fn inject_cap(&mut self, cap: Box<ClientHook>) -> usize {
        match *self {
            CapTableBuilder::Plain(hooks) => {
                if hooks.is_null() {
                    panic!(
                        "Called inject_cap() on a null capability table. You need \
                         to call imbue_mut() on this message before adding capabilities."
                    );
                }
                let hooks: &mut Vec<Option<Box<ClientHook>>> = unsafe { &mut *hooks };
                hooks.push(Some(cap));
                hooks.len() - 1
            }
        }
    }

    pub fn drop_cap(&mut self, index: usize) {
        match *self {
            CapTableBuilder::Plain(hooks) => {
                if hooks.is_null() {
                    panic!(
                        "Called drop_cap() on a null capability table. You need \
                         to call imbue_mut() on this message before adding capabilities."
                    );
                }
                let hooks: &mut Vec<Option<Box<ClientHook>>> = unsafe { &mut *hooks };
                if index < hooks.len() {
                    hooks[index] = None;
                }
            }
        }
    }
}

#[derive(Clone, Copy)]
pub struct PointerReader<'a> {
    arena: &'a ReaderArena,
    cap_table: CapTableReader,
    pointer: *const WirePointer,
    segment_id: u32,
    nesting_limit: i32,
}

impl<'a> PointerReader<'a> {
    pub fn new_default<'b>() -> PointerReader<'b> {
        PointerReader {
            arena: &NULL_ARENA,
            segment_id: 0,
            cap_table: CapTableReader::Plain(ptr::null()),
            pointer: ptr::null(),
            nesting_limit: 0x7fffffff,
        }
    }

    pub fn get_root(
        arena: &'a ReaderArena,
        segment_id: u32,
        location: *const Word,
        nesting_limit: i32,
    ) -> Result<Self> {
        try!(wire_helpers::bounds_check(
            arena,
            segment_id,
            location,
            POINTER_SIZE_IN_WORDS,
            WirePointerKind::Struct
        ));

        Ok(PointerReader {
            arena: arena,
            segment_id: segment_id,
            cap_table: CapTableReader::Plain(ptr::null()),
            pointer: location as *const _,
            nesting_limit: nesting_limit,
        })
    }

    pub fn borrow<'b>(&'b self) -> PointerReader<'b> {
        PointerReader {
            arena: self.arena,
            ..*self
        }
    }

    pub fn get_root_unchecked<'b>(location: *const Word) -> PointerReader<'b> {
        PointerReader {
            arena: &NULL_ARENA,
            segment_id: 0,
            cap_table: CapTableReader::Plain(ptr::null()),
            pointer: location as *mut _,
            nesting_limit: 0x7fffffff,
        }
    }

    pub fn imbue(&mut self, cap_table: CapTableReader) {
        self.cap_table = cap_table;
    }

    pub fn is_null(&self) -> bool {
        self.pointer.is_null() || unsafe { (*self.pointer).is_null() }
    }

    pub fn total_size(&self) -> Result<MessageSize> {
        if self.pointer.is_null() {
            Ok(MessageSize {
                word_count: 0,
                cap_count: 0,
            })
        } else {
            unsafe {
                wire_helpers::total_size(
                    self.arena,
                    self.segment_id,
                    self.pointer,
                    self.nesting_limit,
                )
            }
        }
    }

    pub fn get_struct(self, default_value: *const Word) -> Result<StructReader<'a>> {
        let reff: *const WirePointer = if self.pointer.is_null() {
            zero_pointer()
        } else {
            self.pointer
        };
        unsafe {
            wire_helpers::read_struct_pointer(
                self.arena,
                self.segment_id,
                self.cap_table,
                reff,
                default_value,
                self.nesting_limit,
            )
        }
    }

    pub fn get_list(
        self,
        expected_element_size: ElementSize,
        default_value: *const Word,
    ) -> Result<ListReader<'a>> {
        let reff = if self.pointer.is_null() {
            zero_pointer()
        } else {
            self.pointer
        };
        unsafe {
            wire_helpers::read_list_pointer(
                self.arena,
                self.segment_id,
                self.cap_table,
                reff,
                default_value,
                Some(expected_element_size),
                self.nesting_limit,
            )
        }
    }

    fn get_list_any_size(self, default_value: *const Word) -> Result<ListReader<'a>> {
        let reff = if self.pointer.is_null() {
            zero_pointer()
        } else {
            self.pointer
        };
        unsafe {
            wire_helpers::read_list_pointer(
                self.arena,
                self.segment_id,
                self.cap_table,
                reff,
                default_value,
                None,
                self.nesting_limit,
            )
        }
    }

    pub fn get_text(
        self,
        default_value: *const Word,
        default_size: ByteCount32,
    ) -> Result<text::Reader<'a>> {
        let reff = if self.pointer.is_null() {
            zero_pointer()
        } else {
            self.pointer
        };
        unsafe {
            wire_helpers::read_text_pointer(
                self.arena,
                self.segment_id,
                reff,
                default_value,
                default_size,
            )
        }
    }

    pub fn get_data(
        &self,
        default_value: *const Word,
        default_size: ByteCount32,
    ) -> Result<data::Reader<'a>> {
        let reff = if self.pointer.is_null() {
            zero_pointer()
        } else {
            self.pointer
        };
        unsafe {
            wire_helpers::read_data_pointer(
                self.arena,
                self.segment_id,
                reff,
                default_value,
                default_size,
            )
        }
    }

    pub fn get_capability(&self) -> Result<Box<ClientHook>> {
        let reff: *const WirePointer = if self.pointer.is_null() {
            zero_pointer()
        } else {
            self.pointer
        };
        unsafe {
            wire_helpers::read_capability_pointer(
                self.arena,
                self.segment_id,
                self.cap_table,
                reff,
                self.nesting_limit,
            )
        }
    }

    pub fn get_pointer_type(&self) -> Result<PointerType> {
        if self.is_null() {
            Ok(PointerType::Null)
        } else {
            let (_, reff, _) = unsafe {
                try!(wire_helpers::follow_fars(
                    self.arena,
                    self.pointer,
                    (*self.pointer).target_from_segment(self.arena, self.segment_id),
                    self.segment_id
                ))
            };

            match unsafe { (*reff).kind() } {
                WirePointerKind::Far => Err(::Error::failed(format!("Unexpected FAR pointer"))),
                WirePointerKind::Struct => Ok(PointerType::Struct),
                WirePointerKind::List => Ok(PointerType::List),
                WirePointerKind::Other => {
                    if unsafe { (*reff).is_capability() } {
                        Ok(PointerType::Capability)
                    } else {
                        Err(::Error::failed(format!("Unknown pointer type")))
                    }
                }
            }
        }
    }

    pub fn is_canonical(&self, read_head: &Cell<*const Word>) -> Result<bool> {
        if self.pointer.is_null() || unsafe { !(*self.pointer).is_positional() } {
            return Ok(false);
        }

        match try!(self.get_pointer_type()) {
            PointerType::Null => Ok(true),
            PointerType::Struct => {
                let mut data_trunc = false;
                let mut ptr_trunc = false;
                let st = try!(self.get_struct(ptr::null()));
                if st.get_data_section_size() == 0 && st.get_pointer_section_size() == 0 {
                    Ok(self.pointer as *const _ == st.get_location())
                } else {
                    let result = try!(st.is_canonical(
                        read_head,
                        read_head,
                        &mut data_trunc,
                        &mut ptr_trunc
                    ));
                    Ok(result && data_trunc && ptr_trunc)
                }
            }
            PointerType::List => {
                try!(self.get_list_any_size(ptr::null())).is_canonical(read_head, self.pointer)
            }
            PointerType::Capability => Ok(false),
        }
    }
}

#[derive(Clone, Copy)]
pub struct PointerBuilder<'a> {
    arena: &'a BuilderArena,
    segment_id: u32,
    cap_table: CapTableBuilder,
    pointer: *mut WirePointer,
}

impl<'a> PointerBuilder<'a> {
    #[inline]
    pub fn get_root(arena: &'a BuilderArena, segment_id: u32, location: *mut Word) -> Self {
        PointerBuilder {
            arena: arena,
            cap_table: CapTableBuilder::Plain(ptr::null_mut()),
            segment_id: segment_id,
            pointer: location as *mut _,
        }
    }

    pub fn borrow<'b>(&'b mut self) -> PointerBuilder<'b> {
        PointerBuilder {
            arena: self.arena,
            ..*self
        }
    }

    pub fn imbue(&mut self, cap_table: CapTableBuilder) {
        self.cap_table = cap_table;
    }

    pub fn is_null(&self) -> bool {
        unsafe { (*self.pointer).is_null() }
    }

    pub fn get_struct(
        self,
        size: StructSize,
        default_value: *const Word,
    ) -> Result<StructBuilder<'a>> {
        unsafe {
            wire_helpers::get_writable_struct_pointer(
                self.arena,
                self.pointer,
                self.segment_id,
                self.cap_table,
                size,
                default_value,
            )
        }
    }

    pub fn get_list(
        self,
        element_size: ElementSize,
        default_value: *const Word,
    ) -> Result<ListBuilder<'a>> {
        unsafe {
            wire_helpers::get_writable_list_pointer(
                self.arena,
                self.pointer,
                self.segment_id,
                self.cap_table,
                element_size,
                default_value,
            )
        }
    }

    pub fn get_struct_list(
        self,
        element_size: StructSize,
        default_value: *const Word,
    ) -> Result<ListBuilder<'a>> {
        unsafe {
            wire_helpers::get_writable_struct_list_pointer(
                self.arena,
                self.pointer,
                self.segment_id,
                self.cap_table,
                element_size,
                default_value,
            )
        }
    }

    pub fn get_text(
        self,
        default_value: *const Word,
        default_size: ByteCount32,
    ) -> Result<text::Builder<'a>> {
        unsafe {
            wire_helpers::get_writable_text_pointer(
                self.arena,
                self.pointer,
                self.segment_id,
                default_value,
                default_size,
            )
        }
    }

    pub fn get_data(
        self,
        default_value: *const Word,
        default_size: ByteCount32,
    ) -> Result<data::Builder<'a>> {
        unsafe {
            wire_helpers::get_writable_data_pointer(
                self.arena,
                self.pointer,
                self.segment_id,
                default_value,
                default_size,
            )
        }
    }

    pub fn get_capability(&self) -> Result<Box<ClientHook>> {
        unsafe {
            wire_helpers::read_capability_pointer(
                self.arena.as_reader(),
                self.segment_id,
                self.cap_table.as_reader(),
                self.pointer,
                ::std::i32::MAX,
            )
        }
    }

    pub fn init_struct(self, size: StructSize) -> StructBuilder<'a> {
        unsafe {
            wire_helpers::init_struct_pointer(
                self.arena,
                self.pointer,
                self.segment_id,
                self.cap_table,
                size,
            )
        }
    }

    pub fn init_list(
        self,
        element_size: ElementSize,
        element_count: ElementCount32,
    ) -> ListBuilder<'a> {
        unsafe {
            wire_helpers::init_list_pointer(
                self.arena,
                self.pointer,
                self.segment_id,
                self.cap_table,
                element_count,
                element_size,
            )
        }
    }

    pub fn init_struct_list(
        self,
        element_count: ElementCount32,
        element_size: StructSize,
    ) -> ListBuilder<'a> {
        unsafe {
            wire_helpers::init_struct_list_pointer(
                self.arena,
                self.pointer,
                self.segment_id,
                self.cap_table,
                element_count,
                element_size,
            )
        }
    }

    pub fn init_text(self, size: ByteCount32) -> text::Builder<'a> {
        unsafe {
            wire_helpers::init_text_pointer(self.arena, self.pointer, self.segment_id, size).value
        }
    }

    pub fn init_data(self, size: ByteCount32) -> data::Builder<'a> {
        unsafe {
            wire_helpers::init_data_pointer(self.arena, self.pointer, self.segment_id, size).value
        }
    }

    pub fn set_struct(&self, value: &StructReader, canonicalize: bool) -> Result<()> {
        unsafe {
            try!(wire_helpers::set_struct_pointer(
                self.arena,
<<<<<<< HEAD
                self.segment_id,
                self.cap_table,
                self.pointer,
                *value,
                false
            ));
=======
                self.segment_id, self.cap_table, self.pointer, *value, canonicalize));
>>>>>>> 865d04b2
            Ok(())
        }
    }

    pub fn set_list(&self, value: &ListReader, canonicalize: bool) -> Result<()> {
        unsafe {
<<<<<<< HEAD
            try!(wire_helpers::set_list_pointer(
                self.arena,
                self.segment_id,
                self.cap_table,
                self.pointer,
                *value,
                false
            ));
=======
            try!(wire_helpers::set_list_pointer(self.arena, self.segment_id,
                                                self.cap_table, self.pointer, *value, canonicalize));
>>>>>>> 865d04b2
            Ok(())
        }
    }

    pub fn set_text(&self, value: &str) {
        unsafe {
            wire_helpers::set_text_pointer(self.arena, self.pointer, self.segment_id, value);
        }
    }

    pub fn set_data(&self, value: &[u8]) {
        unsafe {
            wire_helpers::set_data_pointer(self.arena, self.pointer, self.segment_id, value);
        }
    }

    pub fn set_capability(&self, cap: Box<ClientHook>) {
        wire_helpers::set_capability_pointer(
            self.arena,
            self.segment_id,
            self.cap_table,
            self.pointer,
            cap,
        );
    }

    pub fn copy_from(&mut self, other: PointerReader, canonicalize: bool) -> Result<()> {
        if other.pointer.is_null() {
            if !self.pointer.is_null() {
                unsafe {
                    wire_helpers::zero_object(self.arena, self.segment_id, self.pointer);
                    *self.pointer = mem::zeroed();
                }
            }
        } else {
            unsafe {
                try!(wire_helpers::copy_pointer(
                    self.arena,
                    self.segment_id,
                    self.cap_table,
                    self.pointer,
                    other.arena,
                    other.segment_id,
                    other.cap_table,
                    other.pointer,
                    other.nesting_limit,
                    canonicalize
                ));
            }
        }
        Ok(())
    }

    pub fn clear(&mut self) {
        unsafe {
            wire_helpers::zero_object(self.arena, self.segment_id, self.pointer);
            ptr::write_bytes(self.pointer, 0, 1);
        }
    }

    pub fn as_reader(self) -> PointerReader<'a> {
        PointerReader {
            arena: self.arena.as_reader(),
            segment_id: self.segment_id,
            cap_table: self.cap_table.as_reader(),
            pointer: self.pointer,
            nesting_limit: 0x7fffffff,
        }
    }
}

#[derive(Clone, Copy)]
pub struct StructReader<'a> {
    arena: &'a ReaderArena,
    cap_table: CapTableReader,
    data: *const u8,
    pointers: *const WirePointer,
    segment_id: u32,
    data_size: BitCount32,
    pointer_count: WirePointerCount16,
    nesting_limit: i32,
}

impl<'a> StructReader<'a> {
    pub fn new_default<'b>() -> StructReader<'b> {
        StructReader {
            arena: &NULL_ARENA,
            segment_id: 0,
            cap_table: CapTableReader::Plain(ptr::null()),
            data: ptr::null(),
            pointers: ptr::null(),
            data_size: 0,
            pointer_count: 0,
            nesting_limit: 0x7fffffff,
        }
    }

    pub fn imbue(&mut self, cap_table: CapTableReader) {
        self.cap_table = cap_table
    }

    pub fn get_data_section_size(&self) -> BitCount32 {
        self.data_size
    }

    pub fn get_pointer_section_size(&self) -> WirePointerCount16 {
        self.pointer_count
    }

    pub fn get_data_section_as_blob(&self) -> &'a [u8] {
        unsafe { ::std::slice::from_raw_parts(self.data, self.data_size as usize / BITS_PER_BYTE) }
    }

    #[inline]
    pub fn get_data_field<T: Endian + zero::Zero>(&self, offset: ElementCount) -> T {
        // We need to check the offset because the struct may have
        // been created with an old version of the protocol that did
        // not contain the field.
        if (offset + 1) * bits_per_element::<T>() <= self.data_size as usize {
            unsafe {
                let dwv: *const WireValue<T> = self.data as *const _;
                (*dwv.offset(offset as isize)).get()
            }
        } else {
            T::zero()
        }
    }

    #[inline]
    pub fn get_bool_field(&self, offset: ElementCount) -> bool {
        let boffset: BitCount32 = offset as BitCount32;
        if boffset < self.data_size {
            unsafe {
                let b: *const u8 = self
                    .data
                    .offset((boffset as usize / BITS_PER_BYTE) as isize);
                ((*b) & (1u8 << (boffset % BITS_PER_BYTE as u32) as usize)) != 0
            }
        } else {
            false
        }
    }

    #[inline]
    pub fn get_data_field_mask<T: Endian + zero::Zero + Mask>(
        &self,
        offset: ElementCount,
        mask: <T as Mask>::T,
    ) -> T {
        Mask::mask(self.get_data_field(offset), mask)
    }

    #[inline]
    pub fn get_bool_field_mask(&self, offset: ElementCount, mask: bool) -> bool {
        self.get_bool_field(offset) ^ mask
    }

    #[inline]
    pub fn get_pointer_field(&self, ptr_index: WirePointerCount) -> PointerReader<'a> {
        if ptr_index < self.pointer_count as WirePointerCount {
            PointerReader {
                arena: self.arena,
                segment_id: self.segment_id,
                cap_table: self.cap_table,
                pointer: unsafe { self.pointers.offset(ptr_index as isize) },
                nesting_limit: self.nesting_limit,
            }
        } else {
            PointerReader::new_default()
        }
    }

    pub fn total_size(&self) -> Result<MessageSize> {
        let mut result = MessageSize {
            word_count: wire_helpers::round_bits_up_to_words(self.data_size as u64) as u64
                + self.pointer_count as u64 * WORDS_PER_POINTER as u64,
            cap_count: 0,
        };

        for i in 0..self.pointer_count as isize {
            unsafe {
                result.plus_eq(try!(wire_helpers::total_size(
                    self.arena,
                    self.segment_id,
                    self.pointers.offset(i),
                    self.nesting_limit
                )));
            }
        }

        // TODO when we have read limiting: segment->unread()

        Ok(result)
    }

    fn get_location(&self) -> *const Word {
        self.data as *const _
    }

    pub fn is_canonical(
        &self,
        read_head: &Cell<*const Word>,
        ptr_head: &Cell<*const Word>,
        data_trunc: &mut bool,
        ptr_trunc: &mut bool,
    ) -> Result<bool> {
        if self.get_location() != read_head.get() {
            return Ok(false);
        }

        if self.get_data_section_size() % BITS_PER_WORD as u32 != 0 {
            // legacy non-word-size struct
            return Ok(false);
        }

        let data_size = self.get_data_section_size() / BITS_PER_WORD as u32;

        // mark whether the struct is properly truncated
        if data_size != 0 {
            *data_trunc = self.get_data_field::<u64>((data_size - 1) as usize) != 0;
        } else {
            *data_trunc = true;
        }

        if self.pointer_count != 0 {
            *ptr_trunc = !self
                .get_pointer_field(self.pointer_count as usize - 1)
                .is_null();
        } else {
            *ptr_trunc = true;
        }

        read_head.set(unsafe {
            (read_head.get()).offset(data_size as isize + self.pointer_count as isize)
        });

        for ptr_idx in 0..self.pointer_count {
            if !try!(
                self.get_pointer_field(ptr_idx as usize)
                    .is_canonical(ptr_head)
            ) {
                return Ok(false);
            }
        }

        Ok(true)
    }
}

#[derive(Clone, Copy)]
pub struct StructBuilder<'a> {
    arena: &'a BuilderArena,
    cap_table: CapTableBuilder,
    data: *mut u8,
    pointers: *mut WirePointer,
    segment_id: u32,
    data_size: BitCount32,
    pointer_count: WirePointerCount16,
}

impl<'a> StructBuilder<'a> {
    pub fn as_reader(self) -> StructReader<'a> {
        StructReader {
            arena: self.arena.as_reader(),
            cap_table: self.cap_table.as_reader(),
            data: self.data,
            pointers: self.pointers,
            pointer_count: self.pointer_count,
            segment_id: self.segment_id,
            data_size: self.data_size,
            nesting_limit: 0x7fffffff,
        }
    }

    pub fn imbue(&mut self, cap_table: CapTableBuilder) {
        self.cap_table = cap_table
    }

    #[inline]
    pub fn set_data_field<T: Endian>(&self, offset: ElementCount, value: T) {
        unsafe {
            let ptr: *mut WireValue<T> = self.data as *mut _;
            (*ptr.offset(offset as isize)).set(value)
        }
    }

    #[inline]
    pub fn set_data_field_mask<T: Endian + Mask>(
        &self,
        offset: ElementCount,
        value: T,
        mask: <T as Mask>::T,
    ) {
        self.set_data_field(offset, Mask::mask(value, mask));
    }

    #[inline]
    pub fn get_data_field<T: Endian>(&self, offset: ElementCount) -> T {
        unsafe {
            let ptr: *mut WireValue<T> = self.data as *mut _;
            (*ptr.offset(offset as isize)).get()
        }
    }

    #[inline]
    pub fn get_data_field_mask<T: Endian + Mask>(
        &self,
        offset: ElementCount,
        mask: <T as Mask>::T,
    ) -> T {
        Mask::mask(self.get_data_field(offset), mask)
    }

    #[inline]
    pub fn set_bool_field(&self, offset: ElementCount, value: bool) {
        //# This branch should be compiled out whenever this is
        //# inlined with a constant offset.
        let boffset: BitCount0 = offset;
        let b = unsafe { self.data.offset((boffset / BITS_PER_BYTE) as isize) };
        let bitnum = boffset % BITS_PER_BYTE;
        unsafe { (*b) = ((*b) & !(1 << bitnum)) | ((value as u8) << bitnum) }
    }

    #[inline]
    pub fn set_bool_field_mask(&self, offset: ElementCount, value: bool, mask: bool) {
        self.set_bool_field(offset, value ^ mask);
    }

    #[inline]
    pub fn get_bool_field(&self, offset: ElementCount) -> bool {
        let boffset: BitCount0 = offset;
        let b = unsafe { self.data.offset((boffset / BITS_PER_BYTE) as isize) };
        unsafe { ((*b) & (1 << (boffset % BITS_PER_BYTE))) != 0 }
    }

    #[inline]
    pub fn get_bool_field_mask(&self, offset: ElementCount, mask: bool) -> bool {
        self.get_bool_field(offset) ^ mask
    }

    #[inline]
    pub fn get_pointer_field(self, ptr_index: WirePointerCount) -> PointerBuilder<'a> {
        PointerBuilder {
            arena: self.arena,
            segment_id: self.segment_id,
            cap_table: self.cap_table,
            pointer: unsafe { self.pointers.offset(ptr_index as isize) },
        }
    }
}

#[derive(Clone, Copy)]
pub struct ListReader<'a> {
    arena: &'a ReaderArena,
    cap_table: CapTableReader,
    ptr: *const u8,
    segment_id: u32,
    element_count: ElementCount32,
    step: BitCount32,
    struct_data_size: BitCount32,
    nesting_limit: i32,
    struct_pointer_count: WirePointerCount16,
    element_size: ElementSize,
}

impl<'a> ListReader<'a> {
    pub fn new_default<'b>() -> ListReader<'b> {
        ListReader {
            arena: &NULL_ARENA,
            segment_id: 0,
            cap_table: CapTableReader::Plain(ptr::null()),
            ptr: ptr::null(),
            element_count: 0,
            element_size: ElementSize::Void,
            step: 0,
            struct_data_size: 0,
            struct_pointer_count: 0,
            nesting_limit: 0x7fffffff,
        }
    }

    pub fn imbue(&mut self, cap_table: CapTableReader) {
        self.cap_table = cap_table
    }

    #[inline]
    pub fn len(&self) -> ElementCount32 {
        self.element_count
    }

    #[inline]
    pub fn get_struct_element(&self, index: ElementCount32) -> StructReader<'a> {
        let index_byte: ByteCount32 =
            ((index as ElementCount64 * (self.step as BitCount64)) / BITS_PER_BYTE as u64) as u32;

        let struct_data: *const u8 = unsafe { self.ptr.offset(index_byte as isize) };

        let struct_pointers: *const WirePointer = unsafe {
            struct_data.offset((self.struct_data_size as usize / BITS_PER_BYTE) as isize)
                as *const _
        };

        StructReader {
            arena: self.arena,
            segment_id: self.segment_id,
            cap_table: self.cap_table,
            data: struct_data,
            pointers: struct_pointers,
            data_size: self.struct_data_size,
            pointer_count: self.struct_pointer_count,
            nesting_limit: self.nesting_limit - 1,
        }
    }

    #[inline]
    pub fn get_pointer_element(self, index: ElementCount32) -> PointerReader<'a> {
        let offset = (index as u64 * self.step as u64 / BITS_PER_BYTE as u64) as u32;
        PointerReader {
            arena: self.arena,
            segment_id: self.segment_id,
            cap_table: self.cap_table,
            pointer: unsafe { self.ptr.offset(offset as isize) as *mut _ },
            nesting_limit: self.nesting_limit,
        }
    }

    pub fn is_canonical(
        &self,
        read_head: &Cell<*const Word>,
        reff: *const WirePointer,
    ) -> Result<bool> {
        match self.element_size {
            ElementSize::InlineComposite => {
                read_head.set(unsafe { read_head.get().offset(1) }); // tag word
                if self.ptr as *const _ != read_head.get() {
                    return Ok(false);
                }
                if self.struct_data_size % BITS_PER_WORD as u32 != 0 {
                    return Ok(false);
                }
                let struct_size = (self.struct_data_size / BITS_PER_WORD as u32)
                    + self.struct_pointer_count as u32;
                let word_count = unsafe { (*reff).list_inline_composite_word_count() };
                if struct_size * self.element_count != word_count {
                    return Ok(false);
                }
                if struct_size == 0 {
                    return Ok(true);
                }
                let list_end = unsafe {
                    read_head
                        .get()
                        .offset((self.element_count * struct_size) as isize)
                };
                let pointer_head = Cell::new(list_end);
                let mut list_data_trunc = false;
                let mut list_ptr_trunc = false;
                for idx in 0..self.element_count {
                    let mut data_trunc = false;
                    let mut ptr_trunc = false;
                    if !try!(self.get_struct_element(idx).is_canonical(
                        read_head,
                        &pointer_head,
                        &mut data_trunc,
                        &mut ptr_trunc
                    )) {
                        return Ok(false);
                    }
                    list_data_trunc |= data_trunc;
                    list_ptr_trunc |= ptr_trunc;
                }
                assert_eq!(read_head.get(), list_end);
                read_head.set(pointer_head.get());
                Ok(list_data_trunc && list_ptr_trunc)
            }
            ElementSize::Pointer => {
                if self.ptr as *const _ != read_head.get() {
                    return Ok(false);
                }
                read_head.set(unsafe { read_head.get().offset(self.element_count as isize) });
                for idx in 0..self.element_count {
                    if !try!(self.get_pointer_element(idx).is_canonical(read_head)) {
                        return Ok(false);
                    }
                }
                Ok(true)
            }
            element_size => {
                if self.ptr != read_head.get() as *const _ {
                    return Ok(false);
                }
                let bit_size =
                    self.element_count as u64 * data_bits_per_element(element_size) as u64;
                let mut word_size = bit_size / BITS_PER_WORD as u64;
                if bit_size % BITS_PER_WORD as u64 != 0 {
                    word_size += 1
                }

                let byte_size = bit_size / BITS_PER_BYTE as u64;
                let mut byte_read_head: *const u8 = read_head.get() as *const u8;
                byte_read_head = unsafe { byte_read_head.offset(byte_size as isize) };
                let read_head_end = unsafe { read_head.get().offset(word_size as isize) };

                let leftover_bits = bit_size % BITS_PER_BYTE as u64;
                if leftover_bits > 0 {
                    let mask: u8 = !((1 << leftover_bits as u8) - 1);
                    let partial_byte = unsafe { *byte_read_head };

                    if partial_byte & mask != 0 {
                        return Ok(false);
                    }
                    byte_read_head = unsafe { byte_read_head.offset(1 as isize) };
                }

                while byte_read_head != read_head_end as *const u8 {
                    if unsafe { *byte_read_head } != 0 {
                        return Ok(false);
                    }
                    byte_read_head = unsafe { byte_read_head.offset(1 as isize) };
                }

                read_head.set(read_head_end);
                Ok(true)
            }
        }
    }
}

#[derive(Clone, Copy)]
pub struct ListBuilder<'a> {
    arena: &'a BuilderArena,
    cap_table: CapTableBuilder,
    ptr: *mut u8,
    segment_id: u32,
    element_count: ElementCount32,
    step: BitCount32,
    struct_data_size: BitCount32,
    struct_pointer_count: WirePointerCount16,
    element_size: ElementSize,
}

impl<'a> ListBuilder<'a> {
    #[inline]
    pub fn new_default<'b>() -> ListBuilder<'b> {
        ListBuilder {
            arena: &NULL_ARENA,
            segment_id: 0,
            cap_table: CapTableBuilder::Plain(ptr::null_mut()),
            ptr: ptr::null_mut(),
            element_count: 0,
            element_size: ElementSize::Void,
            step: 0,
            struct_data_size: 0,
            struct_pointer_count: 0,
        }
    }

    pub fn as_reader(self) -> ListReader<'a> {
        ListReader {
            arena: self.arena.as_reader(),
            segment_id: self.segment_id,
            cap_table: self.cap_table.as_reader(),
            ptr: self.ptr as *const _,
            element_count: self.element_count,
            element_size: self.element_size,
            step: self.step,
            struct_data_size: self.struct_data_size,
            struct_pointer_count: self.struct_pointer_count,
            nesting_limit: 0x7fffffff,
        }
    }

    pub fn borrow<'b>(&'b mut self) -> ListBuilder<'b> {
        ListBuilder {
            arena: self.arena,
            ..*self
        }
    }

    pub fn imbue(&mut self, cap_table: CapTableBuilder) {
        self.cap_table = cap_table
    }

    #[inline]
    pub fn len(&self) -> ElementCount32 {
        self.element_count
    }

    #[inline]
    pub fn get_struct_element(self, index: ElementCount32) -> StructBuilder<'a> {
        let index_byte = ((index as u64 * self.step as u64) / BITS_PER_BYTE as u64) as u32;
        let struct_data = unsafe { self.ptr.offset(index_byte as isize) };
        let struct_pointers = unsafe {
            struct_data.offset(((self.struct_data_size as usize) / BITS_PER_BYTE) as isize)
                as *mut _
        };
        StructBuilder {
            arena: self.arena,
            segment_id: self.segment_id,
            cap_table: self.cap_table,
            data: struct_data,
            pointers: struct_pointers,
            data_size: self.struct_data_size,
            pointer_count: self.struct_pointer_count,
        }
    }

    #[inline]
    pub fn get_pointer_element(self, index: ElementCount32) -> PointerBuilder<'a> {
        let offset = (index as u64 * self.step as u64 / BITS_PER_BYTE as u64) as u32;
        PointerBuilder {
            arena: self.arena,
            segment_id: self.segment_id,
            cap_table: self.cap_table,
            pointer: unsafe { self.ptr.offset(offset as isize) } as *mut _,
        }
    }
}

pub trait PrimitiveElement: Endian {
    #[inline]
    fn get(list_reader: &ListReader, index: ElementCount32) -> Self {
        let offset = (index as u64 * list_reader.step as u64 / BITS_PER_BYTE as u64) as u32;
        unsafe {
            let ptr: *const u8 = list_reader.ptr.offset(offset as isize);
            (*(ptr as *const WireValue<Self>)).get()
        }
    }

    #[inline]
    fn get_from_builder(list_builder: &ListBuilder, index: ElementCount32) -> Self {
        let offset = (index as u64 * list_builder.step as u64 / BITS_PER_BYTE as u64) as u32;
        unsafe {
            let ptr: *mut WireValue<Self> = list_builder.ptr.offset(offset as isize) as *mut _;
            (*ptr).get()
        }
    }

    #[inline]
    fn set(list_builder: &ListBuilder, index: ElementCount32, value: Self) {
        let offset = (index as u64 * list_builder.step as u64 / BITS_PER_BYTE as u64) as u32;
        unsafe {
            let ptr: *mut WireValue<Self> = list_builder.ptr.offset(offset as isize) as *mut _;
            (*ptr).set(value);
        }
    }

    fn element_size() -> ElementSize {
        match mem::size_of::<Self>() {
            0 => Void,
            1 => Byte,
            2 => TwoBytes,
            4 => FourBytes,
            8 => EightBytes,
            _ => unreachable!(),
        }
    }
}

impl PrimitiveElement for u8 {}
impl PrimitiveElement for u16 {}
impl PrimitiveElement for u32 {}
impl PrimitiveElement for u64 {}
impl PrimitiveElement for i8 {}
impl PrimitiveElement for i16 {}
impl PrimitiveElement for i32 {}
impl PrimitiveElement for i64 {}
impl PrimitiveElement for f32 {}
impl PrimitiveElement for f64 {}

impl PrimitiveElement for bool {
    #[inline]
    fn get(list: &ListReader, index: ElementCount32) -> bool {
        let bindex = index as u64 * list.step as u64;
        unsafe {
            let b: *const u8 = list.ptr.offset((bindex / BITS_PER_BYTE as u64) as isize);
            ((*b) & (1 << (bindex % BITS_PER_BYTE as u64))) != 0
        }
    }
    #[inline]
    fn get_from_builder(list: &ListBuilder, index: ElementCount32) -> bool {
        let bindex = index as u64 * list.step as u64;
        let b = unsafe { list.ptr.offset((bindex / BITS_PER_BYTE as u64) as isize) };
        unsafe { ((*b) & (1 << (bindex % BITS_PER_BYTE as u64))) != 0 }
    }
    #[inline]
    fn set(list: &ListBuilder, index: ElementCount32, value: bool) {
        let bindex = index as u64 * list.step as u64;
        let b = unsafe { list.ptr.offset((bindex / BITS_PER_BYTE as u64) as isize) };

        let bitnum = bindex % BITS_PER_BYTE as u64;
        unsafe { (*b) = ((*b) & !(1 << bitnum)) | ((value as u8) << bitnum) }
    }
    fn element_size() -> ElementSize {
        Bit
    }
}

impl PrimitiveElement for () {
    #[inline]
    fn get(_list: &ListReader, _index: ElementCount32) -> () {
        ()
    }

    #[inline]
    fn get_from_builder(_list: &ListBuilder, _index: ElementCount32) -> () {
        ()
    }

    #[inline]
    fn set(_list: &ListBuilder, _index: ElementCount32, _value: ()) {}
}<|MERGE_RESOLUTION|>--- conflicted
+++ resolved
@@ -3045,35 +3045,26 @@
         unsafe {
             try!(wire_helpers::set_struct_pointer(
                 self.arena,
-<<<<<<< HEAD
                 self.segment_id,
                 self.cap_table,
                 self.pointer,
                 *value,
-                false
+                canonicalize
             ));
-=======
-                self.segment_id, self.cap_table, self.pointer, *value, canonicalize));
->>>>>>> 865d04b2
             Ok(())
         }
     }
 
     pub fn set_list(&self, value: &ListReader, canonicalize: bool) -> Result<()> {
         unsafe {
-<<<<<<< HEAD
             try!(wire_helpers::set_list_pointer(
                 self.arena,
                 self.segment_id,
                 self.cap_table,
                 self.pointer,
                 *value,
-                false
+                canonicalize
             ));
-=======
-            try!(wire_helpers::set_list_pointer(self.arena, self.segment_id,
-                                                self.cap_table, self.pointer, *value, canonicalize));
->>>>>>> 865d04b2
             Ok(())
         }
     }
