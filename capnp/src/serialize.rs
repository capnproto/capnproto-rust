// Copyright (c) 2013-2015 Sandstorm Development Group, Inc. and contributors
// Licensed under the MIT License:
//
// Permission is hereby granted, free of charge, to any person obtaining a copy
// of this software and associated documentation files (the "Software"), to deal
// in the Software without restriction, including without limitation the rights
// to use, copy, modify, merge, publish, distribute, sublicense, and/or sell
// copies of the Software, and to permit persons to whom the Software is
// furnished to do so, subject to the following conditions:
//
// The above copyright notice and this permission notice shall be included in
// all copies or substantial portions of the Software.
//
// THE SOFTWARE IS PROVIDED "AS IS", WITHOUT WARRANTY OF ANY KIND, EXPRESS OR
// IMPLIED, INCLUDING BUT NOT LIMITED TO THE WARRANTIES OF MERCHANTABILITY,
// FITNESS FOR A PARTICULAR PURPOSE AND NONINFRINGEMENT. IN NO EVENT SHALL THE
// AUTHORS OR COPYRIGHT HOLDERS BE LIABLE FOR ANY CLAIM, DAMAGES OR OTHER
// LIABILITY, WHETHER IN AN ACTION OF CONTRACT, TORT OR OTHERWISE, ARISING FROM,
// OUT OF OR IN CONNECTION WITH THE SOFTWARE OR THE USE OR OTHER DEALINGS IN
// THE SOFTWARE.

//! Reading and writing of messages using the
//! [standard stream framing](https://capnproto.org/encoding.html#serialization-over-a-stream),
//! where each message is preceded by a segment table indicating the size of its segments.

mod no_alloc_buffer_segments;
pub use no_alloc_buffer_segments::{NoAllocBufferSegments, NoAllocSliceSegments};

#[cfg(feature = "alloc")]
use crate::io::{Read, Write};
#[cfg(feature = "alloc")]
use alloc::vec::Vec;
#[cfg(feature = "alloc")]
use core::convert::TryInto;
#[cfg(feature = "alloc")]
use core::ops::Deref;

use crate::message;
#[cfg(feature = "alloc")]
use crate::private::units::BYTES_PER_WORD;
use crate::Result;
#[cfg(feature = "alloc")]
use crate::{Error, ErrorKind};

pub const SEGMENTS_COUNT_LIMIT: usize = 512;

/// Segments read from a single flat slice of words.
#[cfg(feature = "alloc")]
type SliceSegments<'a> = BufferSegments<&'a [u8]>;

/// Reads a serialized message (including a segment table) from a flat slice of bytes, without copying.
/// The slice is allowed to extend beyond the end of the message. On success, updates `slice` to point
/// to the remaining bytes beyond the end of the message.
///
/// ALIGNMENT: If the "unaligned" feature is enabled, then there are no alignment requirements on `slice`.
/// Otherwise, `slice` must be 8-byte aligned (attempts to read the message will trigger errors).
#[cfg(feature = "alloc")]
pub fn read_message_from_flat_slice<'a>(
    slice: &mut &'a [u8],
    options: message::ReaderOptions,
) -> Result<message::Reader<BufferSegments<&'a [u8]>>> {
    let all_bytes = *slice;
    let mut bytes = *slice;
    let orig_bytes_len = bytes.len();
    let Some(segment_lengths_builder) = read_segment_table(&mut bytes, options)? else {
        return Err(Error::from_kind(ErrorKind::EmptySlice));
    };
    let segment_table_bytes_len = orig_bytes_len - bytes.len();
    assert_eq!(segment_table_bytes_len % BYTES_PER_WORD, 0);
    let num_words = segment_lengths_builder.total_words();
    let body_bytes = &all_bytes[segment_table_bytes_len..];
    if num_words > (body_bytes.len() / BYTES_PER_WORD) {
        Err(Error::from_kind(ErrorKind::MessageEndsPrematurely(
            num_words,
            body_bytes.len() / BYTES_PER_WORD,
        )))
    } else {
        *slice = &body_bytes[(num_words * BYTES_PER_WORD)..];
        Ok(message::Reader::new(
            segment_lengths_builder.into_slice_segments(all_bytes, segment_table_bytes_len),
            options,
        ))
    }
}

/// Reads a serialized message (including a segment table) from a flat slice of bytes, without copying.
/// The slice is allowed to extend beyond the end of the message. On success, updates `slice` to point
/// to the remaining bytes beyond the end of the message.
///
/// Unlike read_message_from_flat_slice_no_alloc it does not do heap allocation
///
/// ALIGNMENT: If the "unaligned" feature is enabled, then there are no alignment requirements on `slice`.
/// Otherwise, `slice` must be 8-byte aligned (attempts to read the message will trigger errors).
pub fn read_message_from_flat_slice_no_alloc<'a>(
    slice: &mut &'a [u8],
    options: message::ReaderOptions,
) -> Result<message::Reader<NoAllocSliceSegments<'a>>> {
    let segments = NoAllocSliceSegments::from_slice(slice, options)?;

    Ok(message::Reader::new(segments, options))
}

/// Segments read from a buffer, useful for when you have the message in a buffer and don't want the extra
/// copy of `read_message`.
#[cfg(feature = "alloc")]
pub struct BufferSegments<T> {
    buffer: T,

    // Number of bytes in the segment table.
    segment_table_bytes_len: usize,

    // Each pair represents a segment inside of `buffer`:
    // (starting index (in words), ending index (in words)),
    // where the indices are relative to the end of the segment table.
    segment_indices: Vec<(usize, usize)>,
}

#[cfg(feature = "alloc")]
impl<T: Deref<Target = [u8]>> BufferSegments<T> {
    /// Reads a serialized message (including a segment table) from a buffer and takes ownership, without copying.
    /// The buffer is allowed to be longer than the message. Provide this to `Reader::new` with options that make
    /// sense for your use case. Very long lived mmaps may need unlimited traversal limit.
    ///
    /// ALIGNMENT: If the "unaligned" feature is enabled, then there are no alignment requirements on `buffer`.
    /// Otherwise, `buffer` must be 8-byte aligned (attempts to read the message will trigger errors).
    pub fn new(buffer: T, options: message::ReaderOptions) -> Result<Self> {
        let mut segment_bytes = &*buffer;

        let Some(segment_table) = read_segment_table(&mut segment_bytes, options)? else {
            return Err(Error::from_kind(ErrorKind::EmptyBuffer));
        };
        let segment_table_bytes_len = buffer.len() - segment_bytes.len();

        assert!(segment_table.total_words() * 8 <= buffer.len());
        let segment_indices = segment_table.to_segment_indices();
        Ok(Self {
            buffer,
            segment_table_bytes_len,
            segment_indices,
        })
    }

    pub fn into_buffer(self) -> T {
        self.buffer
    }
}

#[cfg(feature = "alloc")]
impl<T: Deref<Target = [u8]>> message::ReaderSegments for BufferSegments<T> {
    fn get_segment(&self, id: u32) -> Option<&[u8]> {
        if id < self.segment_indices.len() as u32 {
            let (a, b) = self.segment_indices[id as usize];
            Some(
                &self.buffer[(self.segment_table_bytes_len + a * BYTES_PER_WORD)
                    ..(self.segment_table_bytes_len + b * BYTES_PER_WORD)],
            )
        } else {
            None
        }
    }

    fn len(&self) -> usize {
        self.segment_indices.len()
    }
}

/// Owned memory containing a message's segments sequentialized in a single contiguous buffer.
/// The segments are guaranteed to be 8-byte aligned.
#[cfg(feature = "alloc")]
pub struct OwnedSegments {
    // Each pair represents a segment inside of `owned_space`.
    // (starting index (in words), ending index (in words))
    segment_indices: Vec<(usize, usize)>,

    owned_space: Vec<crate::Word>,
}

#[cfg(feature = "alloc")]
impl core::ops::Deref for OwnedSegments {
    type Target = [u8];
    fn deref(&self) -> &[u8] {
        crate::Word::words_to_bytes(&self.owned_space[..])
    }
}

#[cfg(feature = "alloc")]
impl core::ops::DerefMut for OwnedSegments {
    fn deref_mut(&mut self) -> &mut [u8] {
        crate::Word::words_to_bytes_mut(&mut self.owned_space[..])
    }
}

#[cfg(feature = "alloc")]
impl crate::message::ReaderSegments for OwnedSegments {
    fn get_segment(&self, id: u32) -> Option<&[u8]> {
        if id < self.segment_indices.len() as u32 {
            let (a, b) = self.segment_indices[id as usize];
            Some(&self[(a * BYTES_PER_WORD)..(b * BYTES_PER_WORD)])
        } else {
            None
        }
    }

    fn len(&self) -> usize {
        self.segment_indices.len()
    }
}

#[cfg(feature = "alloc")]
/// Helper object for constructing an `OwnedSegments` or a `SliceSegments`.
pub struct SegmentLengthsBuilder {
    segment_indices: Vec<(usize, usize)>,
    total_words: usize,
}

#[cfg(feature = "alloc")]
impl SegmentLengthsBuilder {
    /// Creates a new `SegmentsLengthsBuilder`, initializing the segment_indices vector with
    /// `Vec::with_capacitiy(capacity)`. `capacity` should equal the number of times that `push_segment()`
    /// is expected to be called.
    pub fn with_capacity(capacity: usize) -> Self {
        Self {
            segment_indices: Vec::with_capacity(capacity),
            total_words: 0,
        }
    }

    /// Pushes a new segment length. The `n`th time (starting at 0) this is called specifies the length of
    /// the segment with ID `n`.
    pub fn push_segment(&mut self, length_in_words: usize) {
        self.segment_indices
            .push((self.total_words, self.total_words + length_in_words));
        self.total_words += length_in_words;
    }

    /// Constructs an `OwnedSegments`, allocating a single buffer of 8-byte aligned memory to hold
    /// all segments.
    pub fn into_owned_segments(self) -> OwnedSegments {
        let owned_space = crate::Word::allocate_zeroed_vec(self.total_words);
        OwnedSegments {
            segment_indices: self.segment_indices,
            owned_space,
        }
    }

    /// Constructs a `SliceSegments`.
    /// `slice` contains the full message (including the segment header).
    pub fn into_slice_segments(
        self,
        slice: &[u8],
        segment_table_bytes_len: usize,
    ) -> SliceSegments {
        assert!(self.total_words * BYTES_PER_WORD <= slice.len());
        BufferSegments {
            buffer: slice,
            segment_table_bytes_len,
            segment_indices: self.segment_indices,
        }
    }

    /// Returns the sum of the lengths of the segments pushed so far.
    pub fn total_words(&self) -> usize {
        self.total_words
    }

    /// Returns the vector of segment indices. Each entry is a pair (start_word_index, end_word_index).
    /// This method primarily exists to enable testing.
    pub fn to_segment_indices(self) -> Vec<(usize, usize)> {
        self.segment_indices
    }
}

/// Reads a serialized message from a stream with the provided options.
///
/// For optimal performance, `read` should be a buffered reader type.
#[cfg(feature = "alloc")]
pub fn read_message<R>(
    mut read: R,
    options: message::ReaderOptions,
) -> Result<message::Reader<OwnedSegments>>
where
    R: Read,
{
    let Some(owned_segments_builder) = read_segment_table(&mut read, options)? else {
        return Err(Error::from_kind(ErrorKind::PrematureEndOfFile));
    };
    read_segments(
        &mut read,
        owned_segments_builder.into_owned_segments(),
        options,
    )
}

/// Like `read_message()`, but returns None instead of an error if there are zero bytes left in
/// `read`. This is useful for reading a stream containing an unknown number of messages -- you
/// call this function until it returns None.
#[cfg(feature = "alloc")]
pub fn try_read_message<R>(
    mut read: R,
    options: message::ReaderOptions,
) -> Result<Option<message::Reader<OwnedSegments>>>
where
    R: Read,
{
    let Some(owned_segments_builder) = read_segment_table(&mut read, options)? else {
        return Ok(None);
    };
    Ok(Some(read_segments(
        &mut read,
        owned_segments_builder.into_owned_segments(),
        options,
    )?))
}

/// Reads a segment table from `read` and returns the total number of words across all
/// segments, as well as the segment offsets.
///
/// The segment table format for streams is defined in the Cap'n Proto
/// [encoding spec](https://capnproto.org/encoding.html)
#[cfg(feature = "alloc")]
fn read_segment_table<R>(
    read: &mut R,
    options: message::ReaderOptions,
) -> Result<Option<SegmentLengthsBuilder>>
where
    R: Read,
{
    // read the first Word, which contains segment_count and the 1st segment length
    let mut buf: [u8; 8] = [0; 8];
    {
        let n = read.read(&mut buf[..])?;
        if n == 0 {
            // Clean EOF on message boundary
            return Ok(None);
        } else if n < 8 {
            read.read_exact(&mut buf[n..])?;
        }
    }

    let segment_count = u32::from_le_bytes(buf[0..4].try_into().unwrap()).wrapping_add(1) as usize;

<<<<<<< HEAD
    if (segment_count >= SEGMENTS_COUNT_LIMIT) || (segment_count == 0) {
=======
    if segment_count >= SEGMENTS_COUNT_LIMIT || segment_count == 0 {
>>>>>>> 20741d11
        return Err(Error::from_kind(ErrorKind::InvalidNumberOfSegments(
            segment_count,
        )));
    }

    let mut segment_lengths_builder = SegmentLengthsBuilder::with_capacity(segment_count);
    segment_lengths_builder
        .push_segment(u32::from_le_bytes(buf[4..8].try_into().unwrap()) as usize);
    if segment_count > 1 {
        if segment_count < 4 {
            read.read_exact(&mut buf)?;
            for idx in 0..(segment_count - 1) {
                let segment_len =
                    u32::from_le_bytes(buf[(idx * 4)..(idx + 1) * 4].try_into().unwrap()) as usize;
                segment_lengths_builder.push_segment(segment_len);
            }
        } else {
            let mut segment_sizes = vec![0u8; (segment_count & !1) * 4];
            read.read_exact(&mut segment_sizes[..])?;
            for idx in 0..(segment_count - 1) {
                let segment_len =
                    u32::from_le_bytes(segment_sizes[(idx * 4)..(idx + 1) * 4].try_into().unwrap())
                        as usize;
                segment_lengths_builder.push_segment(segment_len);
            }
        }
    }

    // Don't accept a message which the receiver couldn't possibly traverse without hitting the
    // traversal limit. Without this check, a malicious client could transmit a very large segment
    // size to make the receiver allocate excessive space and possibly crash.
    if let Some(limit) = options.traversal_limit_in_words {
        if segment_lengths_builder.total_words() > limit {
            return Err(Error::from_kind(ErrorKind::MessageTooLarge(
                segment_lengths_builder.total_words(),
            )));
        }
    }

    Ok(Some(segment_lengths_builder))
}

#[cfg(feature = "alloc")]
/// Reads segments from `read`.
fn read_segments<R>(
    read: &mut R,
    mut owned_segments: OwnedSegments,
    options: message::ReaderOptions,
) -> Result<message::Reader<OwnedSegments>>
where
    R: Read,
{
    read.read_exact(&mut owned_segments[..])?;
    Ok(crate::message::Reader::new(owned_segments, options))
}

/// Constructs a flat vector containing the entire message, including a segment header.
#[cfg(feature = "alloc")]
pub fn write_message_to_words<A>(message: &message::Builder<A>) -> Vec<u8>
where
    A: message::Allocator,
{
    flatten_segments(&*message.get_segments_for_output())
}

/// Like `write_message_to_words()`, but takes a `ReaderSegments`, allowing it to be
/// used on `message::Reader` objects (via `into_segments()`).
#[cfg(feature = "alloc")]
pub fn write_message_segments_to_words<R>(message: &R) -> Vec<u8>
where
    R: message::ReaderSegments,
{
    flatten_segments(message)
}

#[cfg(feature = "alloc")]
fn flatten_segments<R: message::ReaderSegments + ?Sized>(segments: &R) -> Vec<u8> {
    let word_count = compute_serialized_size(segments);
    let segment_count = segments.len();
    let table_size = segment_count / 2 + 1;
    let mut result = Vec::with_capacity(word_count);
    result.resize(table_size * BYTES_PER_WORD, 0);
    {
        let mut bytes = &mut result[..];
        write_segment_table_internal(&mut bytes, segments).expect("Failed to write segment table.");
    }
    for i in 0..segment_count {
        let segment = segments.get_segment(i as u32).unwrap();
        result.extend(segment);
    }
    result
}

/// Writes the provided message to `write`.
///
/// For optimal performance, `write` should be a buffered writer. `flush()` will not be called on
/// the writer.
///
/// The only source of errors from this function are `write.write_all()` calls. If you pass in
/// a writer that never returns an error, then this function will never return an error.
#[cfg(feature = "alloc")]
pub fn write_message<W, A>(mut write: W, message: &message::Builder<A>) -> Result<()>
where
    W: Write,
    A: message::Allocator,
{
    let segments = message.get_segments_for_output();
    write_segment_table(&mut write, &segments)?;
    write_segments(&mut write, &segments)
}

/// Like `write_message()`, but takes a `ReaderSegments`, allowing it to be
/// used on `message::Reader` objects (via `into_segments()`).
#[cfg(feature = "alloc")]
pub fn write_message_segments<W, R>(mut write: W, segments: &R) -> Result<()>
where
    W: Write,
    R: message::ReaderSegments,
{
    write_segment_table_internal(&mut write, segments)?;
    write_segments(&mut write, segments)
}

#[cfg(feature = "alloc")]
fn write_segment_table<W>(write: &mut W, segments: &[&[u8]]) -> Result<()>
where
    W: Write,
{
    write_segment_table_internal(write, segments)
}

/// Writes a segment table to `write`.
///
/// `segments` must contain at least one segment.
#[cfg(feature = "alloc")]
fn write_segment_table_internal<W, R>(write: &mut W, segments: &R) -> Result<()>
where
    W: Write,
    R: message::ReaderSegments + ?Sized,
{
    let mut buf: [u8; 8] = [0; 8];
    let segment_count = segments.len();

    // write the first Word, which contains segment_count and the 1st segment length
    buf[0..4].copy_from_slice(&(segment_count as u32 - 1).to_le_bytes());
    buf[4..8].copy_from_slice(
        &((segments.get_segment(0).unwrap().len() / BYTES_PER_WORD) as u32).to_le_bytes(),
    );
    write.write_all(&buf)?;

    if segment_count > 1 {
        if segment_count < 4 {
            for idx in 1..segment_count {
                buf[(idx - 1) * 4..idx * 4].copy_from_slice(
                    &((segments.get_segment(idx as u32).unwrap().len() / BYTES_PER_WORD) as u32)
                        .to_le_bytes(),
                );
            }
            if segment_count == 2 {
                for b in &mut buf[4..8] {
                    *b = 0
                }
            }
            write.write_all(&buf)?;
        } else {
            let mut buf = vec![0; (segment_count & !1) * 4];
            for idx in 1..segment_count {
                buf[(idx - 1) * 4..idx * 4].copy_from_slice(
                    &((segments.get_segment(idx as u32).unwrap().len() / BYTES_PER_WORD) as u32)
                        .to_le_bytes(),
                );
            }
            if segment_count % 2 == 0 {
                let start_idx = buf.len() - 4;
                for b in &mut buf[start_idx..] {
                    *b = 0
                }
            }
            write.write_all(&buf)?;
        }
    }
    Ok(())
}

/// Writes segments to `write`.
#[cfg(feature = "alloc")]
fn write_segments<W, R: message::ReaderSegments + ?Sized>(write: &mut W, segments: &R) -> Result<()>
where
    W: Write,
{
    for i in 0.. {
        if let Some(segment) = segments.get_segment(i) {
            write.write_all(segment)?;
        } else {
            break;
        }
    }
    Ok(())
}

#[cfg(feature = "alloc")]
fn compute_serialized_size<R: message::ReaderSegments + ?Sized>(segments: &R) -> usize {
    // Table size
    let len = segments.len();
    let mut size = (len / 2) + 1;
    for i in 0..len {
        let segment = segments.get_segment(i as u32).unwrap();
        size += segment.len() / BYTES_PER_WORD;
    }
    size
}

/// Returns the number of (8-byte) words required to serialize the message (including the
/// segment table).
///
/// Multiply this by 8 (or `std::mem::size_of::<capnp::Word>()`) to get the number of bytes
/// that [`write_message()`](fn.write_message.html) will write.
#[cfg(feature = "alloc")]
pub fn compute_serialized_size_in_words<A>(message: &crate::message::Builder<A>) -> usize
where
    A: crate::message::Allocator,
{
    compute_serialized_size(&message.get_segments_for_output())
}

#[cfg(feature = "alloc")]
#[cfg(test)]
pub mod test {
    use alloc::vec::Vec;

    use crate::io::{Read, Write};

    use quickcheck::{quickcheck, TestResult};

    use super::{
        flatten_segments, read_message, read_message_from_flat_slice, read_segment_table,
        try_read_message, write_segment_table, write_segments,
    };
    use crate::message;
    use crate::message::ReaderSegments;

    /// Writes segments as if they were a Capnproto message.
    pub fn write_message_segments<W>(write: &mut W, segments: &[Vec<crate::Word>])
    where
        W: Write,
    {
        let borrowed_segments: &[&[u8]] = &segments
            .iter()
            .map(|segment| crate::Word::words_to_bytes(&segment[..]))
            .collect::<Vec<_>>()[..];
        write_segment_table(write, borrowed_segments).unwrap();
        write_segments(write, borrowed_segments).unwrap();
    }

    #[test]
    fn try_read_empty() {
        let mut buf: &[u8] = &[];
        assert!(try_read_message(&mut buf, message::ReaderOptions::new())
            .unwrap()
            .is_none());
    }

    #[test]
    fn test_read_segment_table() {
        let mut buf = vec![];

        buf.extend(
            [
                0, 0, 0, 0, // 1 segments
                0, 0, 0, 0,
            ], // 0 length
        );
        let segment_lengths_builder =
            read_segment_table(&mut &buf[..], message::ReaderOptions::new())
                .unwrap()
                .unwrap();
        assert_eq!(0, segment_lengths_builder.total_words());
        assert_eq!(vec![(0, 0)], segment_lengths_builder.to_segment_indices());
        buf.clear();

        buf.extend(
            [
                0, 0, 0, 0, // 1 segments
                1, 0, 0, 0,
            ], // 1 length
        );
        let segment_lengths_builder =
            read_segment_table(&mut &buf[..], message::ReaderOptions::new())
                .unwrap()
                .unwrap();
        assert_eq!(1, segment_lengths_builder.total_words());
        assert_eq!(vec![(0, 1)], segment_lengths_builder.to_segment_indices());
        buf.clear();

        buf.extend(
            [
                1, 0, 0, 0, // 2 segments
                1, 0, 0, 0, // 1 length
                1, 0, 0, 0, // 1 length
                0, 0, 0, 0,
            ], // padding
        );
        let segment_lengths_builder =
            read_segment_table(&mut &buf[..], message::ReaderOptions::new())
                .unwrap()
                .unwrap();
        assert_eq!(2, segment_lengths_builder.total_words());
        assert_eq!(
            vec![(0, 1), (1, 2)],
            segment_lengths_builder.to_segment_indices()
        );
        buf.clear();

        buf.extend(
            [
                2, 0, 0, 0, // 3 segments
                1, 0, 0, 0, // 1 length
                1, 0, 0, 0, // 1 length
                0, 1, 0, 0,
            ], // 256 length
        );
        let segment_lengths_builder =
            read_segment_table(&mut &buf[..], message::ReaderOptions::new())
                .unwrap()
                .unwrap();
        assert_eq!(258, segment_lengths_builder.total_words());
        assert_eq!(
            vec![(0, 1), (1, 2), (2, 258)],
            segment_lengths_builder.to_segment_indices()
        );
        buf.clear();

        buf.extend(
            [
                3, 0, 0, 0, // 4 segments
                77, 0, 0, 0, // 77 length
                23, 0, 0, 0, // 23 length
                1, 0, 0, 0, // 1 length
                99, 0, 0, 0, // 99 length
                0, 0, 0, 0,
            ], // padding
        );
        let segment_lengths_builder =
            read_segment_table(&mut &buf[..], message::ReaderOptions::new())
                .unwrap()
                .unwrap();
        assert_eq!(200, segment_lengths_builder.total_words());
        assert_eq!(
            vec![(0, 77), (77, 100), (100, 101), (101, 200)],
            segment_lengths_builder.to_segment_indices()
        );
        buf.clear();
    }

    struct MaxRead<R>
    where
        R: Read,
    {
        inner: R,
        max: usize,
    }

    impl<R> Read for MaxRead<R>
    where
        R: Read,
    {
        fn read(&mut self, buf: &mut [u8]) -> crate::Result<usize> {
            if buf.len() <= self.max {
                self.inner.read(buf)
            } else {
                self.inner.read(&mut buf[0..self.max])
            }
        }
    }

    #[test]
    fn test_read_segment_table_max_read() {
        // Make sure things still work well when we read less than a word at a time.
        let mut buf: Vec<u8> = vec![];
        buf.extend(
            [
                0, 0, 0, 0, // 1 segments
                1, 0, 0, 0,
            ], // 1 length
        );
        let segment_lengths_builder = read_segment_table(
            &mut MaxRead {
                inner: &buf[..],
                max: 2,
            },
            message::ReaderOptions::new(),
        )
        .unwrap()
        .unwrap();
        assert_eq!(1, segment_lengths_builder.total_words());
        assert_eq!(vec![(0, 1)], segment_lengths_builder.to_segment_indices());
    }

    #[test]
    fn test_read_invalid_segment_table() {
        let mut buf = vec![];

        buf.extend([0, 2, 0, 0]); // 513 segments
        buf.extend([0; 513 * 4]);
        assert!(read_segment_table(&mut &buf[..], message::ReaderOptions::new()).is_err());
        buf.clear();

        buf.extend([0, 0, 0, 0]); // 1 segments
        assert!(read_segment_table(&mut &buf[..], message::ReaderOptions::new()).is_err());
        buf.clear();

        buf.extend([0, 0, 0, 0]); // 1 segments
        buf.extend([0; 3]);
        assert!(read_segment_table(&mut &buf[..], message::ReaderOptions::new()).is_err());
        buf.clear();

        buf.extend([255, 255, 255, 255]); // 0 segments
        assert!(read_segment_table(&mut &buf[..], message::ReaderOptions::new()).is_err());
        buf.clear();
    }

    #[test]
    fn test_write_segment_table() {
        let mut buf = vec![];

        let segment_0 = [0u8; 0];
        let segment_1 = [1u8, 1, 1, 1, 1, 1, 1, 1];
        let segment_199 = [201u8; 199 * 8];

        write_segment_table(&mut buf, &[&segment_0]).unwrap();
        assert_eq!(
            &[
                0, 0, 0, 0, // 1 segments
                0, 0, 0, 0
            ], // 0 length
            &buf[..]
        );
        buf.clear();

        write_segment_table(&mut buf, &[&segment_1]).unwrap();
        assert_eq!(
            &[
                0, 0, 0, 0, // 1 segments
                1, 0, 0, 0
            ], // 1 length
            &buf[..]
        );
        buf.clear();

        write_segment_table(&mut buf, &[&segment_199]).unwrap();
        assert_eq!(
            &[
                0, 0, 0, 0, // 1 segments
                199, 0, 0, 0
            ], // 199 length
            &buf[..]
        );
        buf.clear();

        write_segment_table(&mut buf, &[&segment_0, &segment_1]).unwrap();
        assert_eq!(
            &[
                1, 0, 0, 0, // 2 segments
                0, 0, 0, 0, // 0 length
                1, 0, 0, 0, // 1 length
                0, 0, 0, 0
            ], // padding
            &buf[..]
        );
        buf.clear();

        write_segment_table(
            &mut buf,
            &[&segment_199, &segment_1, &segment_199, &segment_0],
        )
        .unwrap();
        assert_eq!(
            &[
                3, 0, 0, 0, // 4 segments
                199, 0, 0, 0, // 199 length
                1, 0, 0, 0, // 1 length
                199, 0, 0, 0, // 199 length
                0, 0, 0, 0, // 0 length
                0, 0, 0, 0
            ], // padding
            &buf[..]
        );
        buf.clear();

        write_segment_table(
            &mut buf,
            &[
                &segment_199,
                &segment_1,
                &segment_199,
                &segment_0,
                &segment_1,
            ],
        )
        .unwrap();
        assert_eq!(
            &[
                4, 0, 0, 0, // 5 segments
                199, 0, 0, 0, // 199 length
                1, 0, 0, 0, // 1 length
                199, 0, 0, 0, // 199 length
                0, 0, 0, 0, // 0 length
                1, 0, 0, 0
            ], // 1 length
            &buf[..]
        );
        buf.clear();
    }

    quickcheck! {
        #[cfg_attr(miri, ignore)] // miri takes a long time with quickcheck
        fn test_round_trip(segments: Vec<Vec<crate::Word>>) -> TestResult {
            if segments.is_empty() { return TestResult::discard(); }
            let mut buf: Vec<u8> = Vec::new();

            write_message_segments(&mut buf, &segments);
            let message = read_message(&mut &buf[..], message::ReaderOptions::new()).unwrap();
            let result_segments = message.into_segments();

            TestResult::from_bool(segments.iter().enumerate().all(|(i, segment)| {
                crate::Word::words_to_bytes(&segment[..]) == result_segments.get_segment(i as u32).unwrap()
            }))
        }

        #[cfg_attr(miri, ignore)] // miri takes a long time with quickcheck
        fn test_round_trip_slice_segments(segments: Vec<Vec<crate::Word>>) -> TestResult {
            if segments.is_empty() { return TestResult::discard(); }
            let borrowed_segments: &[&[u8]] = &segments.iter()
                .map(|segment| crate::Word::words_to_bytes(&segment[..]))
                .collect::<Vec<_>>()[..];
            let words = flatten_segments(borrowed_segments);
            let mut word_slice = &words[..];
            let message = read_message_from_flat_slice(&mut word_slice, message::ReaderOptions::new()).unwrap();
            assert!(word_slice.is_empty());  // no remaining words
            let result_segments = message.into_segments();

            TestResult::from_bool(segments.iter().enumerate().all(|(i, segment)| {
                crate::Word::words_to_bytes(&segment[..]) == result_segments.get_segment(i as u32).unwrap()
            }))
        }
    }

    #[test]
    fn read_message_from_flat_slice_with_remainder() {
        let segments = vec![
            vec![123, 0, 0, 0, 0, 0, 0, 0],
            vec![4, 0, 0, 0, 0, 0, 0, 0, 5, 0, 0, 0, 0, 0, 0, 0],
        ];

        let borrowed_segments: &[&[u8]] = &segments
            .iter()
            .map(|segment| &segment[..])
            .collect::<Vec<_>>()[..];

        let mut bytes = flatten_segments(borrowed_segments);
        let extra_bytes: &[u8] = &[9, 9, 9, 9, 9, 9, 9, 9, 8, 7, 6, 5, 4, 3, 2, 1];
        for &b in extra_bytes {
            bytes.push(b);
        }
        let mut byte_slice = &bytes[..];
        let message =
            read_message_from_flat_slice(&mut byte_slice, message::ReaderOptions::new()).unwrap();
        assert_eq!(byte_slice, extra_bytes);
        let result_segments = message.into_segments();
        for (idx, segment) in segments.iter().enumerate() {
            assert_eq!(
                *segment,
                result_segments
                    .get_segment(idx as u32)
                    .expect("segment should exist")
            );
        }
    }

    #[test]
    fn read_message_from_flat_slice_too_short() {
        let segments = vec![
            vec![1, 0, 0, 0, 0, 0, 0, 0],
            vec![2, 0, 0, 0, 0, 0, 0, 0, 3, 0, 0, 0, 0, 0, 0, 0],
        ];

        let borrowed_segments: &[&[u8]] = &segments
            .iter()
            .map(|segment| &segment[..])
            .collect::<Vec<_>>()[..];

        let mut bytes = flatten_segments(borrowed_segments);
        while !bytes.is_empty() {
            bytes.pop();
            assert!(
                read_message_from_flat_slice(&mut &bytes[..], message::ReaderOptions::new())
                    .is_err()
            );
        }
    }

    #[test]
    fn compute_serialized_size() {
        const LIST_LENGTH_IN_WORDS: u32 = 5;
        let mut m = message::Builder::new_default();
        {
            let root: crate::any_pointer::Builder = m.init_root();
            let _list_builder: crate::primitive_list::Builder<u64> =
                root.initn_as(LIST_LENGTH_IN_WORDS);
        }

        // The message body has a list pointer (one word) and the list (LIST_LENGTH_IN_WORDS words).
        // The message has one segment, so the header is one word.
        assert_eq!(
            super::compute_serialized_size_in_words(&m) as u32,
            1 + 1 + LIST_LENGTH_IN_WORDS
        )
    }
}<|MERGE_RESOLUTION|>--- conflicted
+++ resolved
@@ -339,11 +339,7 @@
 
     let segment_count = u32::from_le_bytes(buf[0..4].try_into().unwrap()).wrapping_add(1) as usize;
 
-<<<<<<< HEAD
-    if (segment_count >= SEGMENTS_COUNT_LIMIT) || (segment_count == 0) {
-=======
     if segment_count >= SEGMENTS_COUNT_LIMIT || segment_count == 0 {
->>>>>>> 20741d11
         return Err(Error::from_kind(ErrorKind::InvalidNumberOfSegments(
             segment_count,
         )));
