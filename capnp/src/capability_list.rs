// Copyright (c) 2017 David Renshaw and contributors
//
// Permission is hereby granted, free of charge, to any person obtaining a copy
// of this software and associated documentation files (the "Software"), to deal
// in the Software without restriction, including without limitation the rights
// to use, copy, modify, merge, publish, distribute, sublicense, and/or sell
// copies of the Software, and to permit persons to whom the Software is
// furnished to do so, subject to the following conditions:
//
// The above copyright notice and this permission notice shall be included in
// all copies or substantial portions of the Software.
//
// THE SOFTWARE IS PROVIDED "AS IS", WITHOUT WARRANTY OF ANY KIND, EXPRESS OR
// IMPLIED, INCLUDING BUT NOT LIMITED TO THE WARRANTIES OF MERCHANTABILITY,
// FITNESS FOR A PARTICULAR PURPOSE AND NONINFRINGEMENT. IN NO EVENT SHALL THE
// AUTHORS OR COPYRIGHT HOLDERS BE LIABLE FOR ANY CLAIM, DAMAGES OR OTHER
// LIABILITY, WHETHER IN AN ACTION OF CONTRACT, TORT OR OTHERWISE, ARISING FROM,
// OUT OF OR IN CONNECTION WITH THE SOFTWARE OR THE USE OR OTHER DEALINGS IN
// THE SOFTWARE.

//! List of capabilities.

use std::marker::PhantomData;

use capability::FromClientHook;
use private::capability::ClientHook;
use private::layout::{ListBuilder, ListReader, Pointer, PointerBuilder, PointerReader};
use traits::{FromPointerBuilder, FromPointerReader, IndexMove, ListIter};
use Result;

#[derive(Copy, Clone)]
pub struct Owned<T>
where
    T: FromClientHook,
{
    marker: PhantomData<T>,
}

impl<'a, T> ::traits::Owned<'a> for Owned<T>
where
    T: FromClientHook,
{
    type Reader = Reader<'a, T>;
    type Builder = Builder<'a, T>;
}

pub struct Reader<'a, T>
where
    T: FromClientHook,
{
    marker: PhantomData<T>,
    reader: ListReader<'a>,
}

impl<'a, T> Clone for Reader<'a, T>
where
    T: FromClientHook,
{
    fn clone(&self) -> Reader<'a, T> {
        Reader {
            marker: self.marker,
            reader: self.reader,
        }
    }
}
impl<'a, T> Copy for Reader<'a, T> where T: FromClientHook {}

impl<'a, T> Reader<'a, T>
where
    T: FromClientHook,
{
    pub fn new<'b>(reader: ListReader<'b>) -> Reader<'b, T> {
        Reader::<'b, T> {
            reader,
            marker: PhantomData,
        }
    }

    pub fn len(&self) -> u32 {
        self.reader.len()
    }

    pub fn iter(self) -> ListIter<Reader<'a, T>, Result<T>> {
        ListIter::new(self, self.len())
    }
}

impl<'a, T> Reader<'a, T>
where
    T: FromClientHook,
{
    #[deprecated(since = "0.8.17", note = "use reborrow() instead")]
    pub fn borrow<'b>(&'b self) -> Reader<'b, T> {
        Reader {
            reader: self.reader,
            marker: PhantomData,
        }
    }

    pub fn reborrow<'b>(&'b self) -> Reader<'b, T> {
        Reader {
            reader: self.reader,
            marker: PhantomData,
        }
    }
}

impl<'a, T> FromPointerReader<'a> for Reader<'a, T>
where
    T: FromClientHook,
{
    fn get_from_pointer(reader: &PointerReader<'a>) -> Result<Reader<'a, T>> {
        Ok(Reader {
            reader: try!(reader.get_list(Pointer, ::std::ptr::null())),
            marker: PhantomData,
        })
    }
}

impl<'a, T> Reader<'a, T>
where
    T: FromClientHook,
{
    pub fn get(self, index: u32) -> Result<T> {
        assert!(index < self.len());
        Ok(FromClientHook::new(try!(
            self.reader.get_pointer_element(index).get_capability()
        )))
    }
}

impl<'a, T> IndexMove<u32, Result<T>> for Reader<'a, T>
where
    T: FromClientHook,
{
    fn index_move(&self, index: u32) -> Result<T> {
        self.get(index)
    }
}

pub struct Builder<'a, T>
where
    T: FromClientHook,
{
    marker: PhantomData<T>,
    builder: ListBuilder<'a>,
}

impl<'a, T> Builder<'a, T>
where
    T: FromClientHook,
{
    pub fn new(builder: ListBuilder<'a>) -> Builder<'a, T> {
        Builder {
            builder: builder,
            marker: PhantomData,
        }
    }

    pub fn len(&self) -> u32 {
        self.builder.len()
    }

    pub fn as_reader(self) -> Reader<'a, T> {
        Reader {
            marker: PhantomData,
            reader: self.builder.as_reader(),
        }
    }

    pub fn set(&mut self, index: u32, value: Box<ClientHook>) {
        assert!(index < self.len());
        self.builder
            .borrow()
            .get_pointer_element(index)
            .set_capability(value);
    }
}

impl<'a, T> Builder<'a, T>
where
    T: FromClientHook,
{
    #[deprecated(since = "0.8.17", note = "use reborrow() instead")]
    pub fn borrow<'b>(&'b mut self) -> Builder<'b, T> {
        Builder {
            builder: self.builder,
            marker: PhantomData,
        }
    }

    pub fn reborrow<'b>(&'b mut self) -> Builder<'b, T> {
        Builder {
            builder: self.builder,
            marker: PhantomData,
        }
    }
}

impl<'a, T> FromPointerBuilder<'a> for Builder<'a, T>
where
    T: FromClientHook,
{
    fn init_pointer(builder: PointerBuilder<'a>, size: u32) -> Builder<'a, T> {
        Builder {
            marker: PhantomData,
            builder: builder.init_list(Pointer, size),
        }
    }
    fn get_from_pointer(builder: PointerBuilder<'a>) -> Result<Builder<'a, T>> {
        Ok(Builder {
            marker: PhantomData,
            builder: try!(builder.get_list(Pointer, ::std::ptr::null())),
        })
    }
}

impl<'a, T> Builder<'a, T>
where
    T: FromClientHook,
{
    pub fn get(self, index: u32) -> Result<T> {
        assert!(index < self.len());
        Ok(FromClientHook::new(try!(
            self.builder.get_pointer_element(index).get_capability()
        )))
    }
}

impl<'a, T> ::traits::SetPointerBuilder<Builder<'a, T>> for Reader<'a, T>
where
    T: FromClientHook,
{
<<<<<<< HEAD
    fn set_pointer_builder<'b>(
        pointer: ::private::layout::PointerBuilder<'b>,
        value: Reader<'a, T>,
    ) -> Result<()> {
        pointer.set_list(&value.reader)
=======
    fn set_pointer_builder<'b>(pointer: ::private::layout::PointerBuilder<'b>,
                               value: Reader<'a, T>,
                               canonicalize: bool) -> Result<()> {
        pointer.set_list(&value.reader, canonicalize)
>>>>>>> 865d04b2
    }
}

impl<'a, T> ::std::iter::IntoIterator for Reader<'a, T>
where
    T: FromClientHook,
{
    type Item = Result<T>;
    type IntoIter = ListIter<Reader<'a, T>, Self::Item>;

    fn into_iter(self) -> Self::IntoIter {
        self.iter()
    }
}<|MERGE_RESOLUTION|>--- conflicted
+++ resolved
@@ -231,18 +231,12 @@
 where
     T: FromClientHook,
 {
-<<<<<<< HEAD
     fn set_pointer_builder<'b>(
         pointer: ::private::layout::PointerBuilder<'b>,
         value: Reader<'a, T>,
+        canonicalize: bool,
     ) -> Result<()> {
-        pointer.set_list(&value.reader)
-=======
-    fn set_pointer_builder<'b>(pointer: ::private::layout::PointerBuilder<'b>,
-                               value: Reader<'a, T>,
-                               canonicalize: bool) -> Result<()> {
         pointer.set_list(&value.reader, canonicalize)
->>>>>>> 865d04b2
     }
 }
 
