//! Dynamically-typed structs.

use crate::introspect::TypeVariant;
use crate::private::layout;
use crate::schema::{Field, StructSchema};
use crate::schema_capnp::{field, node, value};
use crate::{dynamic_list, dynamic_value};
use crate::{Error, ErrorKind, Result};

fn has_discriminant_value(reader: field::Reader) -> bool {
    reader.get_discriminant_value() != field::NO_DISCRIMINANT
}

pub(crate) fn struct_size_from_schema(schema: StructSchema) -> Result<layout::StructSize> {
    if let node::Struct(s) = schema.proto.which()? {
        Ok(layout::StructSize {
            data: s.get_data_word_count(),
            pointers: s.get_pointer_count(),
        })
    } else {
        Err(Error::from_kind(ErrorKind::NotAStruct))
    }
}

/// A read-only dynamically-typed struct.
#[derive(Clone, Copy)]
pub struct Reader<'a> {
    pub(crate) reader: layout::StructReader<'a>,
    schema: StructSchema,
}

impl<'a> From<Reader<'a>> for dynamic_value::Reader<'a> {
    fn from(x: Reader<'a>) -> dynamic_value::Reader<'a> {
        dynamic_value::Reader::Struct(x)
    }
}

impl<'a> Reader<'a> {
    pub fn new(reader: layout::StructReader<'a>, schema: StructSchema) -> Self {
        Self { reader, schema }
    }

    pub fn total_size(&self) -> crate::Result<crate::MessageSize> {
        self.reader.total_size()
    }

    pub fn get_schema(&self) -> StructSchema {
        self.schema
    }

    pub fn get(self, field: Field) -> Result<dynamic_value::Reader<'a>> {
        assert_eq!(self.schema.raw, field.parent.raw);
        let ty = field.get_type();
        match field.get_proto().which()? {
            field::Slot(slot) => {
                let offset = slot.get_offset();
                let default_value = slot.get_default_value()?;

                match (ty.which(), default_value.which()?) {
                    (TypeVariant::Void, _) => Ok(dynamic_value::Reader::Void),
                    (TypeVariant::Bool, value::Bool(b)) => Ok(dynamic_value::Reader::Bool(
                        self.reader.get_bool_field_mask(offset as usize, b),
                    )),
                    (TypeVariant::Int8, value::Int8(x)) => Ok(dynamic_value::Reader::Int8(
                        self.reader.get_data_field_mask::<i8>(offset as usize, x),
                    )),
                    (TypeVariant::Int16, value::Int16(x)) => Ok(dynamic_value::Reader::Int16(
                        self.reader.get_data_field_mask::<i16>(offset as usize, x),
                    )),
                    (TypeVariant::Int32, value::Int32(x)) => Ok(dynamic_value::Reader::Int32(
                        self.reader.get_data_field_mask::<i32>(offset as usize, x),
                    )),
                    (TypeVariant::Int64, value::Int64(x)) => Ok(dynamic_value::Reader::Int64(
                        self.reader.get_data_field_mask::<i64>(offset as usize, x),
                    )),
                    (TypeVariant::UInt8, value::Uint8(x)) => Ok(dynamic_value::Reader::UInt8(
                        self.reader.get_data_field_mask::<u8>(offset as usize, x),
                    )),
                    (TypeVariant::UInt16, value::Uint16(x)) => Ok(dynamic_value::Reader::UInt16(
                        self.reader.get_data_field_mask::<u16>(offset as usize, x),
                    )),
                    (TypeVariant::UInt32, value::Uint32(x)) => Ok(dynamic_value::Reader::UInt32(
                        self.reader.get_data_field_mask::<u32>(offset as usize, x),
                    )),
                    (TypeVariant::UInt64, value::Uint64(x)) => Ok(dynamic_value::Reader::UInt64(
                        self.reader.get_data_field_mask::<u64>(offset as usize, x),
                    )),
                    (TypeVariant::Float32, value::Float32(x)) => {
                        Ok(dynamic_value::Reader::Float32(
                            self.reader
                                .get_data_field_mask::<f32>(offset as usize, x.to_bits()),
                        ))
                    }
                    (TypeVariant::Float64, value::Float64(x)) => {
                        Ok(dynamic_value::Reader::Float64(
                            self.reader
                                .get_data_field_mask::<f64>(offset as usize, x.to_bits()),
                        ))
                    }
                    (TypeVariant::Enum(schema), value::Enum(d)) => Ok(dynamic_value::Enum::new(
                        self.reader.get_data_field_mask::<u16>(offset as usize, d),
                        schema.into(),
                    )
                    .into()),
                    (TypeVariant::Text, dval) => {
                        let p = self.reader.get_pointer_field(offset as usize);
                        // If the type is a generic, then the default value
                        // is always an empty AnyPointer. Ignore that case.
                        let t1 = if let (true, value::Text(t)) = (p.is_null(), dval) {
                            t?
                        } else {
                            p.get_text(None)?
                        };
                        Ok(dynamic_value::Reader::Text(t1))
                    }
                    (TypeVariant::Data, dval) => {
                        let p = self.reader.get_pointer_field(offset as usize);
                        // If the type is a generic, then the default value
                        // is always an empty AnyPointer. Ignore that case.
                        let d1 = if let (true, value::Data(d)) = (p.is_null(), dval) {
                            d?
                        } else {
                            p.get_data(None)?
                        };
                        Ok(dynamic_value::Reader::Data(d1))
                    }
                    (TypeVariant::Struct(schema), dval) => {
                        let p = self.reader.get_pointer_field(offset as usize);
                        // If the type is a generic, then the default value
                        // is always an empty AnyPointer. Ignore that case.
                        let p1 = if let (true, value::Struct(s)) = (p.is_null(), dval) {
                            s.reader
                        } else {
                            p
                        };
                        let r = p1.get_struct(None)?;
                        Ok(Reader::new(r, schema.into()).into())
                    }
                    (TypeVariant::List(element_type), dval) => {
                        let p = self.reader.get_pointer_field(offset as usize);
                        // If the type is a generic, then the default value
                        // is always an empty AnyPointer. Ignore that case.
                        let p1 = if let (true, value::List(l)) = (p.is_null(), dval) {
                            l.reader
                        } else {
                            p
                        };
                        let l = p1.get_list(element_type.expected_element_size(), None)?;
                        Ok(dynamic_list::Reader::new(l, element_type).into())
                    }
                    (TypeVariant::AnyPointer, value::AnyPointer(a)) => {
                        let p = self.reader.get_pointer_field(offset as usize);
                        let a1 = if p.is_null() {
                            a
                        } else {
                            crate::any_pointer::Reader::new(p)
                        };
                        Ok(dynamic_value::Reader::AnyPointer(a1))
                    }
                    (TypeVariant::Capability, value::Interface(())) => {
                        Ok(dynamic_value::Reader::Capability(dynamic_value::Capability))
                    }
                    _ => Err(Error::from_kind(ErrorKind::FieldAndDefaultMismatch)),
                }
            }
            field::Group(_) => {
                if let TypeVariant::Struct(schema) = ty.which() {
                    Ok(Reader::new(self.reader, schema.into()).into())
                } else {
                    Err(Error::from_kind(ErrorKind::GroupFieldButTypeIsNotStruct))
                }
            }
        }
    }

    /// Gets the field with the given name.
    pub fn get_named(self, field_name: &str) -> Result<dynamic_value::Reader<'a>> {
        self.get(self.schema.get_field_by_name(field_name)?)
    }

    /// If this struct has union fields, returns the one that is currently active.
    /// Otherwise, returns None.
    pub fn which(&self) -> Result<Option<Field>> {
        let node::Struct(st) = self.schema.get_proto().which()? else {
            return Err(Error::from_kind(ErrorKind::NotAStruct));
        };
        if st.get_discriminant_count() == 0 {
            Ok(None)
        } else {
            let discrim = self
                .reader
                .get_data_field::<u16>(st.get_discriminant_offset() as usize);
            self.schema.get_field_by_discriminant(discrim)
        }
    }

    /// Returns `false` if the field is a pointer and the pointer is null.
    pub fn has(&self, field: Field) -> Result<bool> {
        assert_eq!(self.schema.raw, field.parent.raw);
        let proto = field.get_proto();
        if has_discriminant_value(proto) {
            let node::Struct(st) = self.schema.get_proto().which()? else {
                return Err(Error::from_kind(ErrorKind::NotAStruct));
            };

            let discrim = self
                .reader
                .get_data_field::<u16>(st.get_discriminant_offset() as usize);
            if discrim != proto.get_discriminant_value() {
                // Field is not active in the union.
                return Ok(false);
            }
        }
        let slot = match proto.which()? {
            field::Group(_) => return Ok(true),
            field::Slot(s) => s,
        };
        let ty = field.get_type();
        if ty.is_pointer_type() {
            Ok(!self
                .reader
                .get_pointer_field(slot.get_offset() as usize)
                .is_null())
        } else {
            Ok(true)
        }
    }

    pub fn has_named(&self, field_name: &str) -> Result<bool> {
        let field = self.schema.get_field_by_name(field_name)?;
        self.has(field)
    }
}

/// A mutable dynamically-typed struct.
pub struct Builder<'a> {
    builder: layout::StructBuilder<'a>,
    schema: StructSchema,
}

impl<'a> From<Builder<'a>> for dynamic_value::Builder<'a> {
    fn from(x: Builder<'a>) -> dynamic_value::Builder<'a> {
        dynamic_value::Builder::Struct(x)
    }
}

impl<'a> Builder<'a> {
    pub fn new(builder: layout::StructBuilder<'a>, schema: StructSchema) -> Self {
        Self { builder, schema }
    }

    pub fn reborrow(&mut self) -> Builder<'_> {
        Builder {
            builder: self.builder.reborrow(),
            schema: self.schema,
        }
    }

    pub fn reborrow_as_reader(&self) -> Reader<'_> {
        Reader {
            reader: self.builder.as_reader(),
            schema: self.schema,
        }
    }

    pub fn into_reader(self) -> Reader<'a> {
        Reader {
            schema: self.schema,
            reader: self.builder.into_reader(),
        }
    }

    pub fn get_schema(&self) -> StructSchema {
        self.schema
    }

    pub fn get(self, field: Field) -> Result<dynamic_value::Builder<'a>> {
        assert_eq!(self.schema.raw, field.parent.raw);
        let ty = field.get_type();
        match field.get_proto().which()? {
            field::Slot(slot) => {
                let offset = slot.get_offset();
                let default_value = slot.get_default_value()?;

                match (ty.which(), default_value.which()?) {
                    (TypeVariant::Void, _) => Ok(dynamic_value::Builder::Void),
                    (TypeVariant::Bool, value::Bool(b)) => Ok(dynamic_value::Builder::Bool(
                        self.builder.get_bool_field_mask(offset as usize, b),
                    )),
                    (TypeVariant::Int8, value::Int8(x)) => Ok(dynamic_value::Builder::Int8(
                        self.builder.get_data_field_mask::<i8>(offset as usize, x),
                    )),
                    (TypeVariant::Int16, value::Int16(x)) => Ok(dynamic_value::Builder::Int16(
                        self.builder.get_data_field_mask::<i16>(offset as usize, x),
                    )),
                    (TypeVariant::Int32, value::Int32(x)) => Ok(dynamic_value::Builder::Int32(
                        self.builder.get_data_field_mask::<i32>(offset as usize, x),
                    )),
                    (TypeVariant::Int64, value::Int64(x)) => Ok(dynamic_value::Builder::Int64(
                        self.builder.get_data_field_mask::<i64>(offset as usize, x),
                    )),
                    (TypeVariant::UInt8, value::Uint8(x)) => Ok(dynamic_value::Builder::UInt8(
                        self.builder.get_data_field_mask::<u8>(offset as usize, x),
                    )),
                    (TypeVariant::UInt16, value::Uint16(x)) => Ok(dynamic_value::Builder::UInt16(
                        self.builder.get_data_field_mask::<u16>(offset as usize, x),
                    )),
                    (TypeVariant::UInt32, value::Uint32(x)) => Ok(dynamic_value::Builder::UInt32(
                        self.builder.get_data_field_mask::<u32>(offset as usize, x),
                    )),
                    (TypeVariant::UInt64, value::Uint64(x)) => Ok(dynamic_value::Builder::UInt64(
                        self.builder.get_data_field_mask::<u64>(offset as usize, x),
                    )),
                    (TypeVariant::Float32, value::Float32(x)) => {
                        Ok(dynamic_value::Builder::Float32(
                            self.builder
                                .get_data_field_mask::<f32>(offset as usize, x.to_bits()),
                        ))
                    }
                    (TypeVariant::Float64, value::Float64(x)) => {
                        Ok(dynamic_value::Builder::Float64(
                            self.builder
                                .get_data_field_mask::<f64>(offset as usize, x.to_bits()),
                        ))
                    }
                    (TypeVariant::Enum(schema), value::Enum(d)) => Ok(dynamic_value::Enum::new(
                        self.builder.get_data_field_mask::<u16>(offset as usize, d),
                        schema.into(),
                    )
                    .into()),
                    (TypeVariant::Text, dval) => {
                        let mut p = self.builder.get_pointer_field(offset as usize);
                        if p.is_null() {
                            // If the type is a generic, then the default value
                            // is always an empty AnyPointer. Ignore that case.
                            if let value::Text(t) = dval {
                                p.set_text(t?);
                            }
                        }
                        Ok(dynamic_value::Builder::Text(p.get_text(None)?))
                    }
                    (TypeVariant::Data, dval) => {
                        let mut p = self.builder.get_pointer_field(offset as usize);
                        if p.is_null() {
                            // If the type is a generic, then the default value
                            // is always an empty AnyPointer. Ignore that case.
                            if let value::Data(d) = dval {
                                p.set_data(d?);
                            }
                        }
                        Ok(dynamic_value::Builder::Data(p.get_data(None)?))
                    }
                    (TypeVariant::Struct(schema), dval) => {
                        let mut p = self.builder.get_pointer_field(offset as usize);
                        if p.is_null() {
                            // If the type is a generic, then the default value
                            // is always an empty AnyPointer. Ignore that case.
                            if let value::Struct(s) = dval {
                                p.copy_from(s.reader, false)?;
                            }
                        }
                        Ok(Builder::new(
                            p.get_struct(struct_size_from_schema(schema.into())?, None)?,
                            schema.into(),
                        )
                        .into())
                    }
                    (TypeVariant::List(element_type), dval) => {
                        let mut p = self.builder.get_pointer_field(offset as usize);
                        if p.is_null() {
                            if let value::List(l) = dval {
                                p.copy_from(l.reader, false)?;
                            }
                        }
                        let l = if let TypeVariant::Struct(ss) = element_type.which() {
                            p.get_struct_list(struct_size_from_schema(ss.into())?, None)?
                        } else {
                            p.get_list(element_type.expected_element_size(), None)?
                        };

                        Ok(dynamic_list::Builder::new(l, element_type).into())
                    }
                    (TypeVariant::AnyPointer, value::AnyPointer(_a)) => {
                        // AnyPointer fields can't have a nontrivial default.
                        Ok(crate::any_pointer::Builder::new(
                            self.builder.get_pointer_field(offset as usize),
                        )
                        .into())
                    }
                    (TypeVariant::Capability, value::Interface(())) => Ok(
                        dynamic_value::Builder::Capability(dynamic_value::Capability),
                    ),
                    _ => Err(Error::from_kind(ErrorKind::FieldAndDefaultMismatch)),
                }
            }
            field::Group(_) => {
                if let TypeVariant::Struct(schema) = ty.which() {
                    Ok(Builder::new(self.builder, schema.into()).into())
                } else {
                    Err(Error::from_kind(ErrorKind::GroupFieldButTypeIsNotStruct))
                }
            }
        }
    }

    pub fn get_named(self, field_name: &str) -> Result<dynamic_value::Builder<'a>> {
        let field = self.schema.get_field_by_name(field_name)?;
        self.get(field)
    }

    pub fn which(&self) -> Result<Option<Field>> {
        let node::Struct(st) = self.schema.get_proto().which()? else {
            return Err(Error::from_kind(ErrorKind::NotAStruct));
        };
        if st.get_discriminant_count() == 0 {
            Ok(None)
        } else {
            let discrim = self
                .builder
                .get_data_field::<u16>(st.get_discriminant_offset() as usize);
            self.schema.get_field_by_discriminant(discrim)
        }
    }

    pub fn has(&self, field: Field) -> Result<bool> {
        self.reborrow_as_reader().has(field)
    }

    pub fn has_named(&self, field_name: &str) -> Result<bool> {
        let field = self.schema.get_field_by_name(field_name)?;
        self.has(field)
    }

    pub fn set(&mut self, field: Field, value: dynamic_value::Reader<'_>) -> Result<()> {
        assert_eq!(self.schema.raw, field.parent.raw);
        self.set_in_union(field)?;
        let ty = field.get_type();
        match field.get_proto().which()? {
            field::Slot(slot) => {
                let dval = slot.get_default_value()?;
                let offset = slot.get_offset() as usize;
                match (ty.which(), value, dval.which()?) {
                    (TypeVariant::Void, _, _) => Ok(()),
                    (TypeVariant::Bool, dynamic_value::Reader::Bool(v), value::Bool(b)) => {
                        self.builder.set_bool_field_mask(offset, v, b);
                        Ok(())
                    }
                    (TypeVariant::Int8, dynamic_value::Reader::Int8(v), value::Int8(d)) => {
                        self.builder.set_data_field_mask::<i8>(offset, v, d);
                        Ok(())
                    }
                    (TypeVariant::Int16, dynamic_value::Reader::Int16(v), value::Int16(d)) => {
                        self.builder.set_data_field_mask::<i16>(offset, v, d);
                        Ok(())
                    }
                    (TypeVariant::Int32, dynamic_value::Reader::Int32(v), value::Int32(d)) => {
                        self.builder.set_data_field_mask::<i32>(offset, v, d);
                        Ok(())
                    }
                    (TypeVariant::Int64, dynamic_value::Reader::Int64(v), value::Int64(d)) => {
                        self.builder.set_data_field_mask::<i64>(offset, v, d);
                        Ok(())
                    }
                    (TypeVariant::UInt8, dynamic_value::Reader::UInt8(v), value::Uint8(d)) => {
                        self.builder.set_data_field_mask::<u8>(offset, v, d);
                        Ok(())
                    }
                    (TypeVariant::UInt16, dynamic_value::Reader::UInt16(v), value::Uint16(d)) => {
                        self.builder.set_data_field_mask::<u16>(offset, v, d);
                        Ok(())
                    }
                    (TypeVariant::UInt32, dynamic_value::Reader::UInt32(v), value::Uint32(d)) => {
                        self.builder.set_data_field_mask::<u32>(offset, v, d);
                        Ok(())
                    }
                    (TypeVariant::UInt64, dynamic_value::Reader::UInt64(v), value::Uint64(d)) => {
                        self.builder.set_data_field_mask::<u64>(offset, v, d);
                        Ok(())
                    }
                    (
                        TypeVariant::Float32,
                        dynamic_value::Reader::Float32(v),
                        value::Float32(d),
                    ) => {
<<<<<<< HEAD
                        self
                        .builder
                        .set_data_field_mask::<f32>(offset, v, d.to_bits());
                        Ok(())
                    },
=======
                        self.builder
                            .set_data_field_mask::<f32>(offset, v, d.to_bits());
                        Ok(())
                    }
>>>>>>> 20741d11
                    (
                        TypeVariant::Float64,
                        dynamic_value::Reader::Float64(v),
                        value::Float64(d),
                    ) => {
<<<<<<< HEAD
                        self
                        .builder
                        .set_data_field_mask::<f64>(offset, v, d.to_bits());
                        Ok(())
                    },
                    (TypeVariant::Enum(_), dynamic_value::Reader::Enum(ev), value::Enum(d)) => {
                        self
                        .builder
                        .set_data_field_mask::<u16>(offset, ev.get_value(), d);
=======
                        self.builder
                            .set_data_field_mask::<f64>(offset, v, d.to_bits());
                        Ok(())
                    }
                    (TypeVariant::Enum(_), dynamic_value::Reader::Enum(ev), value::Enum(d)) => {
                        self.builder
                            .set_data_field_mask::<u16>(offset, ev.get_value(), d);
>>>>>>> 20741d11
                        Ok(())
                    }
                    (TypeVariant::Text, dynamic_value::Reader::Text(tv), _) => {
                        let mut p = self.builder.reborrow().get_pointer_field(offset);
                        p.set_text(tv);
                        Ok(())
                    }
                    (TypeVariant::Data, dynamic_value::Reader::Data(v), _) => {
                        let mut p = self.builder.reborrow().get_pointer_field(offset);
                        p.set_data(v);
                        Ok(())
                    }
                    (TypeVariant::List(_), dynamic_value::Reader::List(l), _) => {
                        let mut p = self.builder.reborrow().get_pointer_field(offset);
                        p.set_list(&l.reader, false)
                    }
                    (TypeVariant::Struct(_), dynamic_value::Reader::Struct(v), _) => {
                        let mut p = self.builder.reborrow().get_pointer_field(offset);
                        p.set_struct(&v.reader, false)
                    }
                    (TypeVariant::AnyPointer, _, _) => {
                        let mut target = crate::any_pointer::Builder::new(
                            self.builder.reborrow().get_pointer_field(offset),
                        );
                        match value {
                            dynamic_value::Reader::Text(t) => target.set_as(t),
                            dynamic_value::Reader::Data(t) => target.set_as(t),
                            dynamic_value::Reader::Struct(s) => target.set_as(s),
                            dynamic_value::Reader::List(l) => target.set_as(l),
                            dynamic_value::Reader::Capability(_) => Err(Error::from_kind(
                                ErrorKind::SettingDynamicCapabilitiesIsUnsupported,
                            )),
                            _ => Err(Error::from_kind(
                                ErrorKind::CannotSetAnyPointerFieldToAPrimitiveValue,
                            )),
                        }
                    }
                    (TypeVariant::Capability, _, _) => Err(Error::from_kind(
                        ErrorKind::SettingDynamicCapabilitiesIsUnsupported,
                    )),
                    _ => Err(Error::from_kind(ErrorKind::TypeMismatch)),
                }
            }
            field::Group(_group) => {
                let dynamic_value::Reader::Struct(src) = value else {
                    return Err(Error::from_kind(ErrorKind::NotAStruct));
                };
                let dynamic_value::Builder::Struct(mut dst) = self.reborrow().init(field)? else {
                    return Err(Error::from_kind(ErrorKind::NotAStruct));
                };
                if let Some(union_field) = src.which()? {
                    dst.set(union_field, src.get(union_field)?)?;
                }

                let non_union_fields = src.schema.get_non_union_fields()?;
                for idx in 0..non_union_fields.len() {
                    let field = non_union_fields.get(idx);
                    if src.has(field)? {
                        dst.set(field, src.get(field)?)?;
                    }
                }
                Ok(())
            }
        }
    }

    pub fn set_named(&mut self, field_name: &str, value: dynamic_value::Reader<'_>) -> Result<()> {
        let field = self.schema.get_field_by_name(field_name)?;
        self.set(field, value)
    }

    pub fn init(mut self, field: Field) -> Result<dynamic_value::Builder<'a>> {
        assert_eq!(self.schema.raw, field.parent.raw);
        self.set_in_union(field)?;
        let ty = field.get_type();
        match field.get_proto().which()? {
            field::Slot(slot) => {
                let offset = slot.get_offset() as usize;
                match ty.which() {
                    TypeVariant::Struct(ss) => Ok(Builder {
                        schema: ss.into(),
                        builder: self
                            .builder
                            .get_pointer_field(offset)
                            .init_struct(struct_size_from_schema(ss.into())?),
                    }
                    .into()),
                    TypeVariant::AnyPointer => {
                        let mut p = self.builder.get_pointer_field(offset);
                        p.clear();
                        Ok(crate::any_pointer::Builder::new(p).into())
                    }
                    _ => Err(Error::from_kind(
                        ErrorKind::InitIsOnlyValidForStructAndAnyPointerFields,
                    )),
                }
            }
            field::Group(_) => {
                self.clear(field)?;
                let TypeVariant::Struct(schema) = ty.which() else {
                    return Err(Error::from_kind(ErrorKind::NotAStruct));
                };
                Ok((Builder::new(self.builder, schema.into())).into())
            }
        }
    }

    pub fn init_named(self, field_name: &str) -> Result<dynamic_value::Builder<'a>> {
        let field = self.schema.get_field_by_name(field_name)?;
        self.init(field)
    }

    pub fn initn(mut self, field: Field, size: u32) -> Result<dynamic_value::Builder<'a>> {
        assert_eq!(self.schema.raw, field.parent.raw);
        self.set_in_union(field)?;
        let ty = field.get_type();
        match field.get_proto().which()? {
            field::Slot(slot) => {
                let offset = slot.get_offset() as usize;
                match ty.which() {
                    TypeVariant::List(element_type) => match element_type.which() {
                        TypeVariant::Struct(ss) => Ok(dynamic_list::Builder::new(
                            self.builder
                                .get_pointer_field(offset)
                                .init_struct_list(size, struct_size_from_schema(ss.into())?),
                            element_type,
                        )
                        .into()),
                        _ => Ok(dynamic_list::Builder::new(
                            self.builder
                                .get_pointer_field(offset)
                                .init_list(element_type.expected_element_size(), size),
                            element_type,
                        )
                        .into()),
                    },
                    TypeVariant::Text => Ok(self
                        .builder
                        .get_pointer_field(offset)
                        .init_text(size)
                        .into()),
                    TypeVariant::Data => Ok(self
                        .builder
                        .get_pointer_field(offset)
                        .init_data(size)
                        .into()),

                    _ => Err(Error::from_kind(
                        ErrorKind::InitnIsOnlyValidForListTextOrDataFields,
                    )),
                }
            }
            field::Group(_) => Err(Error::from_kind(
                ErrorKind::InitnIsOnlyValidForListTextOrDataFields,
            )),
        }
    }

    pub fn initn_named(self, field_name: &str, size: u32) -> Result<dynamic_value::Builder<'a>> {
        let field = self.schema.get_field_by_name(field_name)?;
        self.initn(field, size)
    }

    /// Clears a field, setting it to its default value. For pointer fields,
    /// this makes the field null.
    pub fn clear(&mut self, field: Field) -> Result<()> {
        assert_eq!(self.schema.raw, field.parent.raw);
        self.set_in_union(field)?;
        let ty = field.get_type();
        match field.get_proto().which()? {
            field::Slot(slot) => {
                let offset = slot.get_offset() as usize;
                match ty.which() {
                    TypeVariant::Void => Ok(()),
                    TypeVariant::Bool => {
                        self.builder.set_bool_field(offset, false);
                        Ok(())
<<<<<<< HEAD
                    },
                    TypeVariant::Int8 => {
                        self.builder.set_data_field::<i8>(offset, 0);
                        Ok(())
                    },
                    TypeVariant::Int16 => {
                        self.builder.set_data_field::<i16>(offset, 0);
                        Ok(())
                    },
                    TypeVariant::Int32 => {
                        self.builder.set_data_field::<i32>(offset, 0);
                        Ok(())
                    },
                    TypeVariant::Int64 => {
                        self.builder.set_data_field::<i64>(offset, 0);
                        Ok(())
                    },
                    TypeVariant::UInt8 => {
                        self.builder.set_data_field::<u8>(offset, 0);
                        Ok(())
                    },
                    TypeVariant::UInt16 => {
                        self.builder.set_data_field::<u16>(offset, 0);
                        Ok(())
                    },
                    TypeVariant::UInt32 => {
                        self.builder.set_data_field::<u32>(offset, 0);
                        Ok(())
                    },
                    TypeVariant::UInt64 => {
                        self.builder.set_data_field::<u64>(offset, 0);
                        Ok(())
                    },
                    TypeVariant::Float32 => {
                        self.builder.set_data_field::<f32>(offset, 0f32);
                        Ok(())
                    },
                    TypeVariant::Float64 => {
                        self.builder.set_data_field::<f64>(offset, 0f64);
                        Ok(())
                    },
                    TypeVariant::Enum(_) => {
                        self.builder.set_data_field::<u16>(offset, 0);
                        Ok(())
                    },
=======
                    }
                    TypeVariant::Int8 => {
                        self.builder.set_data_field::<i8>(offset, 0);
                        Ok(())
                    }
                    TypeVariant::Int16 => {
                        self.builder.set_data_field::<i16>(offset, 0);
                        Ok(())
                    }
                    TypeVariant::Int32 => {
                        self.builder.set_data_field::<i32>(offset, 0);
                        Ok(())
                    }
                    TypeVariant::Int64 => {
                        self.builder.set_data_field::<i64>(offset, 0);
                        Ok(())
                    }
                    TypeVariant::UInt8 => {
                        self.builder.set_data_field::<u8>(offset, 0);
                        Ok(())
                    }
                    TypeVariant::UInt16 => {
                        self.builder.set_data_field::<u16>(offset, 0);
                        Ok(())
                    }
                    TypeVariant::UInt32 => {
                        self.builder.set_data_field::<u32>(offset, 0);
                        Ok(())
                    }
                    TypeVariant::UInt64 => {
                        self.builder.set_data_field::<u64>(offset, 0);
                        Ok(())
                    }
                    TypeVariant::Float32 => {
                        self.builder.set_data_field::<f32>(offset, 0f32);
                        Ok(())
                    }
                    TypeVariant::Float64 => {
                        self.builder.set_data_field::<f64>(offset, 0f64);
                        Ok(())
                    }
                    TypeVariant::Enum(_) => {
                        self.builder.set_data_field::<u16>(offset, 0);
                        Ok(())
                    }
>>>>>>> 20741d11
                    TypeVariant::Text
                    | TypeVariant::Data
                    | TypeVariant::Struct(_)
                    | TypeVariant::List(_)
                    | TypeVariant::AnyPointer
                    | TypeVariant::Capability => {
                        self.builder.reborrow().get_pointer_field(offset).clear();
                        Ok(())
                    }
                }
            }
            field::Group(_) => {
                let TypeVariant::Struct(schema) = ty.which() else {
                    return Err(Error::from_kind(ErrorKind::NotAStruct));
                };
                let mut group = Builder::new(self.builder.reborrow(), schema.into());

                // We clear the union field with discriminant 0 rather than the one that
                // is set because we want the union to end up with its default field active.
                if let Some(union_field) = group.schema.get_field_by_discriminant(0)? {
                    group.clear(union_field)?;
                }

                let non_union_fields = group.schema.get_non_union_fields()?;
                for idx in 0..non_union_fields.len() {
                    group.clear(non_union_fields.get(idx))?;
                }
                Ok(())
            }
        }
    }

    pub fn clear_named(&mut self, field_name: &str) -> Result<()> {
        let field = self.schema.get_field_by_name(field_name)?;
        self.clear(field)
    }

    fn set_in_union(&mut self, field: Field) -> Result<()> {
        if has_discriminant_value(field.get_proto()) {
            let node::Struct(st) = self.schema.get_proto().which()? else {
                return Err(Error::from_kind(ErrorKind::NotAStruct));
            };
            self.builder.set_data_field::<u16>(
                st.get_discriminant_offset() as usize,
                field.get_proto().get_discriminant_value(),
            );
        }
        Ok(())
    }
}

impl<'a> crate::traits::SetPointerBuilder for Reader<'a> {
    fn set_pointer_builder<'b>(
        mut pointer: crate::private::layout::PointerBuilder<'b>,
        value: Reader<'a>,
        canonicalize: bool,
    ) -> Result<()> {
        pointer.set_struct(&value.reader, canonicalize)
    }
}<|MERGE_RESOLUTION|>--- conflicted
+++ resolved
@@ -482,34 +482,15 @@
                         dynamic_value::Reader::Float32(v),
                         value::Float32(d),
                     ) => {
-<<<<<<< HEAD
-                        self
-                        .builder
-                        .set_data_field_mask::<f32>(offset, v, d.to_bits());
-                        Ok(())
-                    },
-=======
                         self.builder
                             .set_data_field_mask::<f32>(offset, v, d.to_bits());
                         Ok(())
                     }
->>>>>>> 20741d11
                     (
                         TypeVariant::Float64,
                         dynamic_value::Reader::Float64(v),
                         value::Float64(d),
                     ) => {
-<<<<<<< HEAD
-                        self
-                        .builder
-                        .set_data_field_mask::<f64>(offset, v, d.to_bits());
-                        Ok(())
-                    },
-                    (TypeVariant::Enum(_), dynamic_value::Reader::Enum(ev), value::Enum(d)) => {
-                        self
-                        .builder
-                        .set_data_field_mask::<u16>(offset, ev.get_value(), d);
-=======
                         self.builder
                             .set_data_field_mask::<f64>(offset, v, d.to_bits());
                         Ok(())
@@ -517,7 +498,6 @@
                     (TypeVariant::Enum(_), dynamic_value::Reader::Enum(ev), value::Enum(d)) => {
                         self.builder
                             .set_data_field_mask::<u16>(offset, ev.get_value(), d);
->>>>>>> 20741d11
                         Ok(())
                     }
                     (TypeVariant::Text, dynamic_value::Reader::Text(tv), _) => {
@@ -695,99 +675,51 @@
                     TypeVariant::Bool => {
                         self.builder.set_bool_field(offset, false);
                         Ok(())
-<<<<<<< HEAD
-                    },
+                    }
                     TypeVariant::Int8 => {
                         self.builder.set_data_field::<i8>(offset, 0);
                         Ok(())
-                    },
+                    }
                     TypeVariant::Int16 => {
                         self.builder.set_data_field::<i16>(offset, 0);
                         Ok(())
-                    },
+                    }
                     TypeVariant::Int32 => {
                         self.builder.set_data_field::<i32>(offset, 0);
                         Ok(())
-                    },
+                    }
                     TypeVariant::Int64 => {
                         self.builder.set_data_field::<i64>(offset, 0);
                         Ok(())
-                    },
+                    }
                     TypeVariant::UInt8 => {
                         self.builder.set_data_field::<u8>(offset, 0);
                         Ok(())
-                    },
+                    }
                     TypeVariant::UInt16 => {
                         self.builder.set_data_field::<u16>(offset, 0);
                         Ok(())
-                    },
+                    }
                     TypeVariant::UInt32 => {
                         self.builder.set_data_field::<u32>(offset, 0);
                         Ok(())
-                    },
+                    }
                     TypeVariant::UInt64 => {
                         self.builder.set_data_field::<u64>(offset, 0);
                         Ok(())
-                    },
+                    }
                     TypeVariant::Float32 => {
                         self.builder.set_data_field::<f32>(offset, 0f32);
                         Ok(())
-                    },
+                    }
                     TypeVariant::Float64 => {
                         self.builder.set_data_field::<f64>(offset, 0f64);
                         Ok(())
-                    },
+                    }
                     TypeVariant::Enum(_) => {
                         self.builder.set_data_field::<u16>(offset, 0);
                         Ok(())
-                    },
-=======
-                    }
-                    TypeVariant::Int8 => {
-                        self.builder.set_data_field::<i8>(offset, 0);
-                        Ok(())
-                    }
-                    TypeVariant::Int16 => {
-                        self.builder.set_data_field::<i16>(offset, 0);
-                        Ok(())
-                    }
-                    TypeVariant::Int32 => {
-                        self.builder.set_data_field::<i32>(offset, 0);
-                        Ok(())
-                    }
-                    TypeVariant::Int64 => {
-                        self.builder.set_data_field::<i64>(offset, 0);
-                        Ok(())
-                    }
-                    TypeVariant::UInt8 => {
-                        self.builder.set_data_field::<u8>(offset, 0);
-                        Ok(())
-                    }
-                    TypeVariant::UInt16 => {
-                        self.builder.set_data_field::<u16>(offset, 0);
-                        Ok(())
-                    }
-                    TypeVariant::UInt32 => {
-                        self.builder.set_data_field::<u32>(offset, 0);
-                        Ok(())
-                    }
-                    TypeVariant::UInt64 => {
-                        self.builder.set_data_field::<u64>(offset, 0);
-                        Ok(())
-                    }
-                    TypeVariant::Float32 => {
-                        self.builder.set_data_field::<f32>(offset, 0f32);
-                        Ok(())
-                    }
-                    TypeVariant::Float64 => {
-                        self.builder.set_data_field::<f64>(offset, 0f64);
-                        Ok(())
-                    }
-                    TypeVariant::Enum(_) => {
-                        self.builder.set_data_field::<u16>(offset, 0);
-                        Ok(())
-                    }
->>>>>>> 20741d11
+                    }
                     TypeVariant::Text
                     | TypeVariant::Data
                     | TypeVariant::Struct(_)
