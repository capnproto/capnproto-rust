--- conflicted
+++ resolved
@@ -118,20 +118,12 @@
     }
 }
 
-<<<<<<< HEAD
 impl<'a> ::traits::SetPointerBuilder<Builder<'a>> for Reader<'a> {
     fn set_pointer_builder<'b>(
         pointer: ::private::layout::PointerBuilder<'b>,
         value: Reader<'a>,
+        _canonicalize: bool,
     ) -> Result<()> {
-=======
-impl <'a> ::traits::SetPointerBuilder<Builder<'a>> for Reader<'a> {
-    fn set_pointer_builder<'b>(pointer: ::private::layout::PointerBuilder<'b>,
-                               value: Reader<'a>,
-                               _canonicalize: bool)
-                               -> Result<()>
-    {
->>>>>>> 865d04b2
         pointer.set_text(value);
         Ok(())
     }
