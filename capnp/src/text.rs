// Copyright (c) 2013-2015 Sandstorm Development Group, Inc. and contributors
// Licensed under the MIT License:
//
// Permission is hereby granted, free of charge, to any person obtaining a copy
// of this software and associated documentation files (the "Software"), to deal
// in the Software without restriction, including without limitation the rights
// to use, copy, modify, merge, publish, distribute, sublicense, and/or sell
// copies of the Software, and to permit persons to whom the Software is
// furnished to do so, subject to the following conditions:
//
// The above copyright notice and this permission notice shall be included in
// all copies or substantial portions of the Software.
//
// THE SOFTWARE IS PROVIDED "AS IS", WITHOUT WARRANTY OF ANY KIND, EXPRESS OR
// IMPLIED, INCLUDING BUT NOT LIMITED TO THE WARRANTIES OF MERCHANTABILITY,
// FITNESS FOR A PARTICULAR PURPOSE AND NONINFRINGEMENT. IN NO EVENT SHALL THE
// AUTHORS OR COPYRIGHT HOLDERS BE LIABLE FOR ANY CLAIM, DAMAGES OR OTHER
// LIABILITY, WHETHER IN AN ACTION OF CONTRACT, TORT OR OTHERWISE, ARISING FROM,
// OUT OF OR IN CONNECTION WITH THE SOFTWARE OR THE USE OR OTHER DEALINGS IN
// THE SOFTWARE.

//! UTF-8 encoded text.

use core::str;

use crate::Result;

#[derive(Copy, Clone)]
pub struct Owned(());

impl crate::traits::Owned for Owned {
    type Reader<'a> = Reader<'a>;
    type Builder<'a> = Builder<'a>;
}

impl crate::introspect::Introspect for Owned {
    fn introspect() -> crate::introspect::Type {
        crate::introspect::TypeVariant::Text.into()
    }
}

/// Wrapper around utf-8 encoded text.
/// This is defined as a tuple struct to allow pattern matching
/// on it via byte literals (for example `text::Reader(b"hello")`).
#[derive(Copy, Clone, PartialEq)]
pub struct Reader<'a>(pub &'a [u8]);

impl<'a> core::cmp::PartialEq<&'a str> for Reader<'a> {
    fn eq(&self, other: &&'a str) -> bool {
        self.as_bytes() == other.as_bytes()
    }
}

impl<'a> core::cmp::PartialEq<Reader<'a>> for &'a str {
    fn eq(&self, other: &Reader<'a>) -> bool {
        self.as_bytes() == other.as_bytes()
    }
}

impl<'a> core::fmt::Debug for Reader<'a> {
    fn fmt(&self, f: &mut core::fmt::Formatter<'_>) -> core::fmt::Result {
        match self.to_str() {
            Ok(s) => write!(f, "{:?}", s),
            Err(_) => write!(f, "<invalid utf-8: {:?}>", self.as_bytes()),
        }
    }
}

impl<'a> From<&'a str> for Reader<'a> {
    #[inline]
    fn from(value: &'a str) -> Self {
        Self(value.as_bytes())
    }
}

impl<'a> From<&'a [u8]> for Reader<'a> {
    #[inline]
    fn from(value: &'a [u8]) -> Self {
        Self(value)
    }
}

impl<'a, const N: usize> From<&'a [u8; N]> for Reader<'a> {
    fn from(value: &'a [u8; N]) -> Self {
        Self(&value[..])
    }
}

impl<'a> TryFrom<Reader<'a>> for &'a str {
    type Error = core::str::Utf8Error;
    fn try_from(value: Reader<'a>) -> core::result::Result<&'a str, core::str::Utf8Error> {
        let Reader(v) = value;
        str::from_utf8(v)
    }
}

impl<'a> crate::traits::FromPointerReader<'a> for Reader<'a> {
    fn get_from_pointer(
        reader: &crate::private::layout::PointerReader<'a>,
        default: Option<&'a [crate::Word]>,
    ) -> Result<Reader<'a>> {
        reader.get_text(default)
    }
}

impl<'a> Reader<'a> {
    /// The string's length, in bytes.
    #[inline]
    pub fn len(&self) -> usize {
        self.as_bytes().len()
    }

    #[inline]
    pub fn is_empty(&self) -> bool {
        self.len() == 0
    }

    #[inline]
    pub fn as_bytes(self) -> &'a [u8] {
        let Self(d) = self;
        d
    }

    /// Converts to a `str`, returning a error if the data contains invalid utf-8.
    #[inline]
    pub fn to_str(self) -> core::result::Result<&'a str, core::str::Utf8Error> {
        let Self(s) = self;
        str::from_utf8(s)
    }

    #[cfg(feature = "alloc")]
    /// Converts to a `String`, returning a error if the data contains invalid utf-8.
    #[inline]
    pub fn to_string(self) -> core::result::Result<alloc::string::String, core::str::Utf8Error> {
        Ok(self.to_str()?.into())
    }
}

pub struct Builder<'a> {
    /// Does not include the trailing null byte.
    bytes: &'a mut [u8],

    /// Position at which `push_ascii()` and `push_str()` will write to.
    pos: usize,
}

impl<'a> core::cmp::PartialEq for Builder<'a> {
    fn eq(&self, other: &Self) -> bool {
        self.bytes == other.bytes
    }
}

impl<'a> core::cmp::PartialEq<&'a str> for Builder<'a> {
    fn eq(&self, other: &&'a str) -> bool {
        self.bytes == other.as_bytes()
    }
}

impl<'a> core::cmp::PartialEq<Builder<'a>> for &'a str {
    fn eq(&self, other: &Builder<'a>) -> bool {
        self.as_bytes() == other.bytes
    }
}

impl<'a> Builder<'a> {
    #[inline]
    pub fn new(bytes: &mut [u8]) -> Builder<'_> {
        Builder { bytes, pos: 0 }
    }

    #[inline]
    pub fn with_pos(bytes: &mut [u8], pos: usize) -> Builder<'_> {
        Builder { bytes, pos }
    }

    /// The string's length, in bytes.
    #[inline]
    pub fn len(&self) -> usize {
        self.bytes.len()
    }

    #[inline]
    pub fn is_empty(&self) -> bool {
        self.len() == 0
    }

    #[inline]
    pub fn as_bytes(self) -> &'a [u8] {
        self.bytes
    }

    /// Converts to a `str`, returning a error if the data contains invalid utf-8.
    #[inline]
    pub fn to_str(self) -> core::result::Result<&'a str, core::str::Utf8Error> {
        str::from_utf8(self.bytes)
    }

    #[cfg(feature = "alloc")]
    /// Converts to a `String`, returning a error if the data contains invalid utf-8.
    #[inline]
    pub fn to_string(self) -> core::result::Result<alloc::string::String, core::str::Utf8Error> {
        Ok(self.to_str()?.into())
    }

    #[inline]
    pub fn as_bytes_mut(self) -> &'a mut [u8] {
        &mut self.bytes[..]
    }

    /// Writes a single ascii character at position `pos` and increments `pos`.
    #[inline]
    pub fn push_ascii(&mut self, ascii: u8) {
        assert!(ascii < 128);
        self.bytes[self.pos] = ascii;
        self.pos += 1;
    }

    /// Writes a string at position `pos` and increases `pos` a corresponding amount.
    #[inline]
    pub fn push_str(&mut self, string: &str) {
        let bytes = string.as_bytes();
        self.bytes[self.pos..(self.pos + bytes.len())].copy_from_slice(bytes);
        self.pos += bytes.len();
    }

    /// Zeroes all data and resets `pos`.
    pub fn clear(&mut self) {
        for b in &mut self.bytes[..self.pos] {
            *b = 0;
        }
        self.pos = 0;
    }

<<<<<<< HEAD
=======
    #[inline]
>>>>>>> 20741d11
    pub fn reborrow(&mut self) -> Builder<'_> {
        Builder {
            bytes: self.bytes,
            pos: self.pos,
        }
    }

    #[inline]
    pub fn into_reader(self) -> Reader<'a> {
        Reader(self.bytes)
    }

    #[inline]
    pub fn reborrow_as_reader(&self) -> Reader<'_> {
        Reader(self.bytes)
    }
}

impl<'a> core::fmt::Debug for Builder<'a> {
    fn fmt(&self, f: &mut core::fmt::Formatter<'_>) -> core::fmt::Result {
        match self.reborrow_as_reader().to_str() {
            Ok(s) => write!(f, "{:?}", s),
            Err(_) => write!(f, "<invalid utf-8>"),
        }
    }
}

impl<'a> crate::traits::FromPointerBuilder<'a> for Builder<'a> {
    fn init_pointer(builder: crate::private::layout::PointerBuilder<'a>, size: u32) -> Builder<'a> {
        builder.init_text(size)
    }
    fn get_from_pointer(
        builder: crate::private::layout::PointerBuilder<'a>,
        default: Option<&'a [crate::Word]>,
    ) -> Result<Builder<'a>> {
        builder.get_text(default)
    }
}

impl<'a> crate::traits::SetPointerBuilder for Reader<'a> {
    fn set_pointer_builder<'b>(
        mut pointer: crate::private::layout::PointerBuilder<'b>,
        value: Reader<'a>,
        _canonicalize: bool,
    ) -> Result<()> {
        pointer.set_text(value);
        Ok(())
    }
}

// Extra impl to make any_pointer::Builder::set_as() and similar methods work
// more smoothly.
impl<'a> crate::traits::SetPointerBuilder for &'a str {
    fn set_pointer_builder<'b>(
        mut pointer: crate::private::layout::PointerBuilder<'b>,
        value: &'a str,
        _canonicalize: bool,
    ) -> Result<()> {
        pointer.set_text(value.into());
        Ok(())
    }
}

impl<'a> From<Reader<'a>> for crate::dynamic_value::Reader<'a> {
    fn from(t: Reader<'a>) -> crate::dynamic_value::Reader<'a> {
        crate::dynamic_value::Reader::Text(t)
    }
}

impl<'a> From<&'a str> for crate::dynamic_value::Reader<'a> {
    fn from(t: &'a str) -> crate::dynamic_value::Reader<'a> {
        crate::dynamic_value::Reader::Text(t.into())
    }
}

impl<'a> From<Builder<'a>> for crate::dynamic_value::Builder<'a> {
    fn from(t: Builder<'a>) -> crate::dynamic_value::Builder<'a> {
        crate::dynamic_value::Builder::Text(t)
    }
}<|MERGE_RESOLUTION|>--- conflicted
+++ resolved
@@ -231,10 +231,7 @@
         self.pos = 0;
     }
 
-<<<<<<< HEAD
-=======
-    #[inline]
->>>>>>> 20741d11
+    #[inline]
     pub fn reborrow(&mut self) -> Builder<'_> {
         Builder {
             bytes: self.bytes,
