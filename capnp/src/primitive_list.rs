--- conflicted
+++ resolved
@@ -154,15 +154,12 @@
 where
     T: PrimitiveElement,
 {
-<<<<<<< HEAD
-    fn set_pointer_builder<'b>(pointer: PointerBuilder<'b>, value: Reader<'a, T>) -> Result<()> {
-        pointer.set_list(&value.reader)
-=======
-    fn set_pointer_builder<'b>(pointer: PointerBuilder<'b>,
-                               value: Reader<'a, T>,
-                               canonicalize: bool) -> Result<()> {
+    fn set_pointer_builder<'b>(
+        pointer: PointerBuilder<'b>,
+        value: Reader<'a, T>,
+        canonicalize: bool,
+    ) -> Result<()> {
         pointer.set_list(&value.reader, canonicalize)
->>>>>>> 865d04b2
     }
 }
 
