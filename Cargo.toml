--- conflicted
+++ resolved
@@ -1,8 +1,4 @@
 [workspace]
-<<<<<<< HEAD
-=======
-
->>>>>>> 20741d11
 resolver = "2"
 
 members = [
@@ -34,7 +30,7 @@
 default-members = ["capnp", "capnp-import"]
 
 [workspace.package]
-version = "0.18.0-alpha"
+version = "0.18.0"
 edition = "2021"
 rust-version = "1.65.0"
 license = "MIT"
@@ -45,12 +41,12 @@
 [workspace.dependencies]
 tokio = { version = "1.0.0", features = ["net", "rt", "macros"] }
 tokio-util = { version = "0.7.4", features = ["compat"] }
-capnp = { version = "0.18.0-alpha", path = "./capnp" }
-capnpc = { version = "0.18.0-alpha", path = "./capnpc" }
-capnp-rpc = { version = "0.18.0-alpha", path = "./capnp-rpc" }
-capnp-import = { version = "0.18.0-alpha", path = "./capnp-import" }
-capnp-macros = { version = "0.18.0-alpha", path = "./capnp-macros" }
-capnp-futures = { version = "0.18.0-alpha", path = "./capnp-futures" }
+capnp = { version = "0.18.0", path = "./capnp" }
+capnpc = { version = "0.18.0", path = "./capnpc" }
+capnp-rpc = { version = "0.18.0", path = "./capnp-rpc" }
+capnp-import = { version = "0.18.0", path = "./capnp-import" }
+capnp-macros = { version = "0.18.0", path = "./capnp-macros" }
+capnp-futures = { version = "0.18.0", path = "./capnp-futures" }
 async-byte-channel = { path = "./async-byte-channel" }
 futures = { version = "0.3.0", default-features = false, features = ["std"] }
 syn = { version = "2.0", features = ["full"] }
